--- conflicted
+++ resolved
@@ -23,20 +23,12 @@
     # "hypergraph/allsettransformer",
     # "hypergraph/edgnn",
     "hypergraph/unignn2",
-<<<<<<< HEAD
-)
-datasets = (
-    # "graph/cocitation_cora",
-    # "graph/cocitation_citeseer",
-    # # "graph/cocitation_pubmed",
-=======
     # "hypergraph/alldeepset",
 ]
 datasets = [
     "graph/cocitation_cora",
     "graph/cocitation_citeseer",
     "graph/cocitation_pubmed",
->>>>>>> c3a21964
     "graph/amazon_ratings",
     "graph/roman_empire",
     "graph/MUTAG",
