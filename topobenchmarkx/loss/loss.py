--- conflicted
+++ resolved
@@ -22,11 +22,6 @@
         self.task = task
         if task == "classification" and loss_type == "cross_entropy":
             self.criterion = torch.nn.CrossEntropyLoss()
-<<<<<<< HEAD
-        elif task == "classification" and loss_type == "bce":
-            self.criterion = torch.nn.BCEWithLogitsLoss()
-=======
->>>>>>> 991285e7
         elif task == "regression" and loss_type == "mse":
             self.criterion = torch.nn.MSELoss()
 
