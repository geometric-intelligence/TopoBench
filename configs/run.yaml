--- conflicted
+++ resolved
@@ -4,11 +4,7 @@
 # order of defaults determines the order in which configs override each other
 defaults:
   - _self_
-<<<<<<< HEAD
-  - dataset: graph/ZINC
-=======
   - dataset: graph/PROTEINS
->>>>>>> 9b8d2005
   - model: graph/gcn
   - transforms: ${get_default_transform:${dataset},${model}} #no_transform
   - optimizer: default
