--- conflicted
+++ resolved
@@ -4,15 +4,9 @@
 # order of defaults determines the order in which configs override each other
 defaults:
   - _self_
-<<<<<<< HEAD
   - dataset: graph/H36MDataset
   - model: graph/gcnext
   - transforms: ${get_default_transform:${dataset},${model}} #no_transform
-=======
-  - dataset: graph/cocitation_cora
-  - model: graph/gcn_dgm
-  - transforms: ${get_default_transform:${dataset},${model}}  #tree #${get_default_transform:${dataset},${model}} #no_transform 
->>>>>>> c303ec25
   - optimizer: default
   - loss: default
   - evaluator: default
