# @package _global_

# specify here default configuration
# order of defaults determines the order in which configs override each other
defaults:
  - _self_
  - dataset: graph/PROTEINS
<<<<<<< HEAD
  - model: simplicial/sann
=======
  - model: simplicial/scn
>>>>>>> 9b6f7d00
  - transforms: ${get_default_transform:${dataset},${model}} #no_transform
  - optimizer: default
  - loss: default
  - evaluator: default
  - callbacks: default
  - logger: wandb # set logger here or use command line (e.g. `python train.py logger=tensorboard`)
  - trainer: default
  - paths: default
  - extras: default
  - hydra: default

  # experiment configs allow for version control of specific hyperparameters
  # e.g. best hyperparameters for given model and datamodule
  - experiment: null

  # config for hyperparameter optimization
  - hparams_search: null

  # # optional local config for machine/user specific settings
  # # it's optional since it doesn't need to exist and is excluded from version control
  # - optional local: default

  # debugging config (enable through command line, e.g. `python train.py debug=default)
  - debug: null

# evaluator: ${dataset.parameters.task}
# callbacks: ${dataset.parameters.task}

# task name, determines output directory path
task_name: "train"

# tags to help you identify your experiments
# you can overwrite this in experiment configs
# overwrite from command line with `python train.py tags="[first_tag, second_tag]"`
tags: ["dev"]

# set False to skip model training
train: True

# evaluate on test set, using best model weights achieved during training
# lightning chooses best weights based on the metric specified in checkpoint callback
test: True

# simply provide checkpoint path to resume training
ckpt_path: null

# seed for random number generators in pytorch, numpy and python.random
seed: 42<|MERGE_RESOLUTION|>--- conflicted
+++ resolved
@@ -5,11 +5,7 @@
 defaults:
   - _self_
   - dataset: graph/PROTEINS
-<<<<<<< HEAD
-  - model: simplicial/sann
-=======
   - model: simplicial/scn
->>>>>>> 9b6f7d00
   - transforms: ${get_default_transform:${dataset},${model}} #no_transform
   - optimizer: default
   - loss: default
