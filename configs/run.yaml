--- conflicted
+++ resolved
@@ -4,11 +4,7 @@
 # order of defaults determines the order in which configs override each other
 defaults:
   - _self_
-<<<<<<< HEAD
   - dataset: simplicial/mantra_orientation
-=======
-  - dataset: graph/cocitation_cora
->>>>>>> 6ec737ca
   - model: simplicial/topotune
   - transforms: ${get_default_transform:${dataset},${model}} #no_transform
   - optimizer: default
