--- conflicted
+++ resolved
@@ -4,15 +4,9 @@
 # order of defaults determines the order in which configs override each other
 defaults:
   - _self_
-<<<<<<< HEAD
-  - dataset: cocitation_cora
-  - transform: default
-  - model: allsettransformer
-=======
   - dataset: coauthorship_cora
   - transform: hypergraph_khop
   - model: unignn2
->>>>>>> c7455505
   - evaluator: default
   - callbacks: default
   - logger: null # set logger here or use command line (e.g. `python train.py logger=tensorboard`)
