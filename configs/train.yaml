--- conflicted
+++ resolved
@@ -4,13 +4,8 @@
 # order of defaults determines the order in which configs override each other
 defaults:
   - _self_
-<<<<<<< HEAD
-  - dataset: REDDIT-BINARY #us_country_demos
-  - model: cell/cccn #hypergraph/unignn2 #allsettransformer
-=======
   - dataset: IMDB-BINARY #us_country_demos
   - model: simplicial/sccn #hypergraph/unignn2 #allsettransformer
->>>>>>> 974e9c4c
   - evaluator: default
   - callbacks: default
   - logger: wandb # set logger here or use command line (e.g. `python train.py logger=tensorboard`)
