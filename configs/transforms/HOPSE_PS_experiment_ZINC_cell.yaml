--- conflicted
+++ resolved
@@ -18,19 +18,11 @@
    
 
   # Different PS have different sizes, need to unify them. 
-<<<<<<< HEAD
   target_pe_dim: 20
 
   # LapPE config
   laplacian_norm_type: 'sym'
   posenc_LapPE_eigen_max_freqs: 18
-=======
-  target_pe_dim: 10
-
-  # LapPE config
-  laplacian_norm_type: 'sym'
-  posenc_LapPE_eigen_max_freqs: 9
->>>>>>> ab14085e
   posenc_LapPE_eigen_eigvec_norm: 'L2'
   posenc_LapPE_eigen_skip_zero_freq: True
   posenc_LapPE_eigen_eigvec_abs: True
@@ -38,19 +30,10 @@
   # RWSE config
   kernel_param_RWSE: 
     - 2
-<<<<<<< HEAD
     - 20
 
-=======
-    - 10
->>>>>>> ab14085e
 
   # HKdiagSE config
   kernel_param_HKdiagSE: 
     - 1
-    - 22
-  
-  # # Cycle SE config 
-  # kernel_param_CycleGE:
-  # - 2
-  # - 4 # min/max cycles counts to consider+    - 22