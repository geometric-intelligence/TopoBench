--- conflicted
+++ resolved
@@ -15,12 +15,12 @@
 from lightning.pytorch.loggers import Logger
 from omegaconf import DictConfig, OmegaConf
 
-<<<<<<< HEAD
-
-from topobench.data.preprocessor import (PreProcessor, load_dataset_splits, get_train_val_test_datasets)
-=======
-from topobench.data.preprocessor import PreProcessor
->>>>>>> 429e7382
+
+from topobench.data.preprocessor import (
+    PreProcessor,
+    load_dataset_splits,
+    get_train_val_test_datasets,
+)
 from topobench.dataloader import TBDataloader
 from topobench.utils import (
     RankedLogger,
@@ -190,11 +190,11 @@
     dataset = load_dataset_splits(dataset, cfg.dataset.split_params)
 
     preprocessor = PreProcessor(dataset, dataset_dir, transform_config)
-    
+
     dataset_train, dataset_val, dataset_test = get_train_val_test_datasets(
         preprocessor
     )
-    
+
     # dataset_train, dataset_val, dataset_test = (
     #     preprocessor.load_dataset_splits(cfg.dataset.split_params)
     # )
