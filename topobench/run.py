"""Main entry point for training and testing models."""

import os
import random

# shutil
from typing import Any

import hydra
import lightning as L
import numpy as np
import rootutils
import torch
from lightning import Callback, LightningModule, Trainer
from lightning.pytorch.loggers import Logger
from omegaconf import DictConfig, OmegaConf

from topobench.data.preprocessor import PreProcessor
from topobench.dataloader import TBDataloader
from topobench.utils import (
    RankedLogger,
    extras,
    get_metric_value,
    instantiate_callbacks,
    instantiate_loggers,
    log_hyperparameters,
    task_wrapper,
)
from topobench.utils.config_resolvers import (
    get_default_metrics,
    get_default_trainer,
    get_default_transform,
<<<<<<< HEAD
    get_list_element,
=======
    get_flattened_channels,
>>>>>>> 6ec737ca
    get_monitor_metric,
    get_monitor_mode,
    get_non_relational_out_channels,
    get_required_lifting,
    infer_in_channels,
    infer_in_hasse_graph_agg_dim,
    infer_in_khop_feature_dim,
    infer_list_length,
    infer_list_length_plus_one,
    infer_num_cell_dimensions,
<<<<<<< HEAD
    set_preserve_edge_attr,
=======
    infer_topotune_num_cell_dimensions,
>>>>>>> 6ec737ca
)

rootutils.setup_root(__file__, indicator=".project-root", pythonpath=True)
# ------------------------------------------------------------------------------------ #
# the setup_root above is equivalent to:
# - adding project root dir to PYTHONPATH
#       (so you don't need to force user to install project as a package)
#       (necessary before importing any local modules e.g. `from src import utils`)
# - setting up PROJECT_ROOT environment variable
#       (which is used as a base for paths in "configs/paths/default.yaml")
#       (this way all filepaths are the same no matter where you run the code)
# - loading environment variables from ".env" in root dir
#
# you can remove it if you:
# 1. either install project as a package or move entry files to project root dir
# 2. set `root_dir` to "." in "configs/paths/default.yaml"
#
# more info: https://github.com/ashleve/rootutils
# ------------------------------------------------------------------------------------ #


OmegaConf.register_new_resolver(
    "get_default_metrics", get_default_metrics, replace=True
)
OmegaConf.register_new_resolver(
    "get_default_trainer", get_default_trainer, replace=True
)
OmegaConf.register_new_resolver(
    "get_default_transform", get_default_transform, replace=True
)
OmegaConf.register_new_resolver(
<<<<<<< HEAD
    "get_list_element", get_list_element, replace=True
=======
    "get_flattened_channels",
    get_flattened_channels,
    replace=True,
>>>>>>> 6ec737ca
)
OmegaConf.register_new_resolver(
    "get_required_lifting", get_required_lifting, replace=True
)
OmegaConf.register_new_resolver(
    "get_monitor_metric", get_monitor_metric, replace=True
)
OmegaConf.register_new_resolver(
    "get_monitor_mode", get_monitor_mode, replace=True
)
OmegaConf.register_new_resolver(
    "get_non_relational_out_channels",
    get_non_relational_out_channels,
    replace=True,
)
OmegaConf.register_new_resolver(
    "infer_in_channels", infer_in_channels, replace=True
)
OmegaConf.register_new_resolver(
    "infer_num_cell_dimensions", infer_num_cell_dimensions, replace=True
)
OmegaConf.register_new_resolver(
    "infer_topotune_num_cell_dimensions",
    infer_topotune_num_cell_dimensions,
    replace=True,
)
OmegaConf.register_new_resolver(
    "parameter_multiplication", lambda x, y: int(int(x) * int(y)), replace=True
)
OmegaConf.register_new_resolver(
    "infer_in_khop_feature_dim",
    infer_in_khop_feature_dim,
    replace=True,
)
OmegaConf.register_new_resolver(
    "infer_in_hasse_graph_agg_dim",
    infer_in_hasse_graph_agg_dim,
    replace=True,
)

OmegaConf.register_new_resolver(
    "get_hop_num_gpse",
    lambda x: int(x)
    + 1,  # 2-hop if copy_initial = True else 1-hop (only GPSE info)
    replace=True,
)
OmegaConf.register_new_resolver(
    "get_hop_num_pses",
    lambda x, y: len(x) + int(y),
    replace=True
)

OmegaConf.register_new_resolver(
    "set_preserve_edge_attr",
    set_preserve_edge_attr,
    replace=True,
)
OmegaConf.register_new_resolver(
    "infer_list_length",
    infer_list_length,
    replace=True,
)
OmegaConf.register_new_resolver(
    "infer_list_length_plus_one",
    infer_list_length_plus_one,
    replace=True,
)


def initialize_hydra() -> DictConfig:
    """Initialize Hydra when main is not an option (e.g. tests).

    Returns
    -------
    DictConfig
        A DictConfig object containing the config tree.
    """
    hydra.initialize(
        version_base="1.3", config_path="../configs", job_name="run"
    )
    cfg = hydra.compose(config_name="run.yaml")
    return cfg


torch.set_num_threads(1)
log = RankedLogger(__name__, rank_zero_only=True)


@task_wrapper
def run(cfg: DictConfig) -> tuple[dict[str, Any], dict[str, Any]]:
    """Train the model.

    Can additionally evaluate on a testset, using best weights obtained during training.

    This method is wrapped in optional @task_wrapper decorator, that controls
    the behavior during failure. Useful for multiruns, saving info about the
    crash, etc.

    Parameters
    ----------
    cfg : DictConfig
        Configuration composed by Hydra.

    Returns
    -------
    tuple[dict[str, Any], dict[str, Any]]
        A tuple with metrics and dict with all instantiated objects.
    """
    # Set seed for random number generators in pytorch, numpy and python.random
    L.seed_everything(cfg.seed, workers=True)
    # Seed for torch
    torch.manual_seed(cfg.seed)
    # Seed for numpy
    np.random.seed(cfg.seed)
    # Seed for python random
    random.seed(cfg.seed)

    if cfg.get("deterministic", False):
        # Enable cudnn deterministic algorithms for reproducibility
        torch.backends.cudnn.deterministic = True
        torch.backends.cudnn.benchmark = False
        torch.use_deterministic_algorithms(True, warn_only=True)
        log.info(
            "Enabled cudnn.deterministic and torch.use_deterministic_algorithms"
        )

    # Instantiate and load dataset
    log.info(f"Instantiating loader <{cfg.dataset.loader._target_}>")
    dataset_loader = hydra.utils.instantiate(cfg.dataset.loader)
    dataset, dataset_dir = dataset_loader.load()
    # Preprocess dataset and load the splits
    log.info("Instantiating preprocessor...")
    transform_config = cfg.get("transforms", None)
    preprocessor = PreProcessor(dataset, dataset_dir, transform_config)
    dataset_train, dataset_val, dataset_test = (
        preprocessor.load_dataset_splits(cfg.dataset.split_params)
    )
    # Prepare datamodule
    log.info("Instantiating datamodule...")
    if cfg.dataset.parameters.task_level in ["node", "graph"]:
        datamodule = TBDataloader(
            dataset_train=dataset_train,
            dataset_val=dataset_val,
            dataset_test=dataset_test,
            **cfg.dataset.get("dataloader_params", {}),
        )
    else:
        raise ValueError("Invalid task_level")

    # Model for us is Network + logic: inputs backbone, readout, losses
    log.info(f"Instantiating model <{cfg.model._target_}>")
    model: LightningModule = hydra.utils.instantiate(
        cfg.model,
        evaluator=cfg.evaluator,
        optimizer=cfg.optimizer,
        loss=cfg.loss,
    )

    log.info("Instantiating callbacks...")
    callbacks: list[Callback] = instantiate_callbacks(cfg.get("callbacks"))

    log.info("Instantiating loggers...")
    logger: list[Logger] = instantiate_loggers(cfg.get("logger"))

    # Log to wandb preprocessor time
    if logger:
        for log_temp in logger:
            if isinstance(log_temp, L.pytorch.loggers.wandb.WandbLogger):
                log_temp.log_metrics(
                    {
                        "preprocessor_time": preprocessor.preprocessing_time,
                    }
                )

    log.info(f"Instantiating trainer <{cfg.trainer._target_}>")
    trainer: Trainer = hydra.utils.instantiate(
        cfg.trainer,
        callbacks=callbacks,
        logger=logger,
        num_sanity_val_steps=0,
        log_every_n_steps=0,  # Avoid console logging
    )

    object_dict = {
        "cfg": cfg,
        "datamodule": datamodule,
        "model": model,
        "callbacks": callbacks,
        "logger": logger,
        "trainer": trainer,
    }

    if logger:
        log.info("Logging hyperparameters!")
        log_hyperparameters(object_dict)

    if cfg.get("train"):
        log.info("Starting training!")
        trainer.fit(
            model=model, datamodule=datamodule, ckpt_path=cfg.get("ckpt_path")
        )
        # Log the best model checkpoint path into wandb
        for logger_elem in logger:
            if isinstance(
                logger_elem, L.pytorch.loggers.wandb.WandbLogger
            ) and hasattr(logger_elem, "experiment"):
                logger_elem.experiment.log(
                    {"checkpoint": trainer.checkpoint_callback.best_model_path}
                )
                logger_elem.experiment.log(
                    {
                        "best_monitored_score": trainer.checkpoint_callback.best_model_score
                    }
                )

    train_metrics = trainer.callback_metrics
    if cfg.get("test"):
        log.info("Starting testing!")
        test_best_model_path = True
        if cfg.get("ckpt_path"):
            ckpt_path = cfg.ckpt_path
            log.info(
                f"Attempting to load weights from the provided ckpt_path: {ckpt_path}"
            )
            try:
                trainer.test(
                    model=model, datamodule=datamodule, ckpt_path=ckpt_path
                )
                test_best_model_path = False  # do not test "best model" if a valid ckpt_path is provided
            except FileNotFoundError:
                log.warning(
                    f"No checkpoint file found at the provided ckpt_path: {ckpt_path}."
                )
                log.info("Trying with best model instead...")
        if test_best_model_path:
            ckpt_path = trainer.checkpoint_callback.best_model_path
            if ckpt_path == "":
                log.warning(
                    "Best ckpt not found! Using current weights for testing..."
                )
                ckpt_path = None
            trainer.test(
                model=model, datamodule=datamodule, ckpt_path=ckpt_path
            )

        # Remove saved model (useful with sweeps)
        # Check if the file exists and delete it
        if os.path.exists(ckpt_path):
            os.remove(ckpt_path)

    test_metrics = trainer.callback_metrics

    # Merge train and test metrics
    metric_dict = {**train_metrics, **test_metrics}

    return metric_dict, object_dict


def count_number_of_parameters(
    model: torch.nn.Module, only_trainable: bool = True
) -> int:
    """Count the number of trainable params.

    If all params, specify only_trainable = False.

    Ref:
        - https://discuss.pytorch.org/t/how-do-i-check-the-number-of-parameters-of-a-model/4325/9?u=brando_miranda
        - https://stackoverflow.com/questions/49201236/check-the-total-number-of-parameters-in-a-pytorch-model/62764464#62764464

    Parameters
    ----------
    model : torch.nn.Module
        The model.
    only_trainable : bool, optional
        If True, only count trainable parameters (default: True).

    Returns
    -------
    int
        The number of parameters.
    """
    if only_trainable:
        num_params: int = sum(
            p.numel() for p in model.parameters() if p.requires_grad
        )
    else:  # counts trainable and none-traibale
        num_params: int = sum(p.numel() for p in model.parameters() if p)
    assert num_params > 0, f"Err: {num_params=}"
    return int(num_params)


@hydra.main(
    version_base="1.3", config_path="../configs", config_name="run.yaml"
)
def main(cfg: DictConfig) -> float | None:
    """Main entry point for training.

    Parameters
    ----------
    cfg : DictConfig
        Configuration composed by Hydra.

    Returns
    -------
    float | None
        Optional[float] with optimized metric value.
    """
    # apply extra utilities
    # (e.g. ask for tags if none are provided in cfg, print cfg tree, etc.)
    extras(cfg)

    # train the model
    metric_dict, _ = run(cfg)

    # safely retrieve metric value for hydra-based hyperparameter optimization
    metric_value = get_metric_value(
        metric_dict=metric_dict, metric_name=cfg.get("optimized_metric")
    )

    # return optimized metric
    return metric_value


if __name__ == "__main__":
    main()<|MERGE_RESOLUTION|>--- conflicted
+++ resolved
@@ -30,11 +30,8 @@
     get_default_metrics,
     get_default_trainer,
     get_default_transform,
-<<<<<<< HEAD
     get_list_element,
-=======
     get_flattened_channels,
->>>>>>> 6ec737ca
     get_monitor_metric,
     get_monitor_mode,
     get_non_relational_out_channels,
@@ -45,11 +42,8 @@
     infer_list_length,
     infer_list_length_plus_one,
     infer_num_cell_dimensions,
-<<<<<<< HEAD
     set_preserve_edge_attr,
-=======
     infer_topotune_num_cell_dimensions,
->>>>>>> 6ec737ca
 )
 
 rootutils.setup_root(__file__, indicator=".project-root", pythonpath=True)
@@ -81,13 +75,12 @@
     "get_default_transform", get_default_transform, replace=True
 )
 OmegaConf.register_new_resolver(
-<<<<<<< HEAD
     "get_list_element", get_list_element, replace=True
-=======
+)
+OmegaConf.register_new_resolver(
     "get_flattened_channels",
     get_flattened_channels,
     replace=True,
->>>>>>> 6ec737ca
 )
 OmegaConf.register_new_resolver(
     "get_required_lifting", get_required_lifting, replace=True
@@ -135,9 +128,7 @@
     replace=True,
 )
 OmegaConf.register_new_resolver(
-    "get_hop_num_pses",
-    lambda x, y: len(x) + int(y),
-    replace=True
+    "get_hop_num_pses", lambda x, y: len(x) + int(y), replace=True
 )
 
 OmegaConf.register_new_resolver(
