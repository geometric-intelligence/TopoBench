from abc import ABC, abstractmethod
from typing import Sequence, Optional, Any, Dict
import numpy as np
from sklearn.neighbors import NearestNeighbors
import networkx as nx
from copy import deepcopy
import torch

<<<<<<< HEAD

class TabPFNWrapper(torch.nn.Module):
    r"""Wrapper for the TabPFN model that returns prediction probabilities as a tensor."""

    def __init__(self, backbone, **kwargs):
        super().__init__()
        self.backbone = backbone
        self.k = kwargs.get("k", 5)
        self._nn = None
        self.X_train = None
        self.y_train = None
        self.classes_ = None

        # Counters
        self.n_no_neighbors = 0
        self.n_features_constant = 0
        self.n_model_trained = 0
=======
class BaseSampler(ABC):
    """
    Abstract base class for sampling neighbor indices from training data.
    """
>>>>>>> 04a60769

    @abstractmethod
    def fit(
        self,
        X: np.ndarray,
        y: np.ndarray,
        graph: Optional[nx.Graph] = None
    ) -> None:
        """
        Fit the sampler on training data.

        Parameters
        ----------
        X : array-like of shape (n_samples, n_features)
            Training feature matrix.
        y : array-like of shape (n_samples,)
            Training labels.
        graph : networkx.Graph, optional
            Optional graph structure for graph-based samplers.
        """
        pass

    @abstractmethod
    def sample(
        self,
        x: np.ndarray,
        idx: int
    ) -> Sequence[int]:
        """
        Return indices of neighbors for the sample at index `idx` or features `x`.

        Parameters
        ----------
        x : array-like of shape (n_features,)
            Feature vector of the sample.
        idx : int
            Index of the sample in the training set (used by graph samplers).

        Returns
        -------
        neighbors : Sequence[int]
            Indices of sampled neighbors.
        """
<<<<<<< HEAD
        # Extract test samples
        test_mask = batch["test_mask"]

        # Ensure model is fitted
        # if self.X_train is None or self.y_train is None or self._nn is None:
        # raise ValueError("Model has not been fitted. Call `fit` first.")
=======
        pass

>>>>>>> 04a60769

class KNNSampler(BaseSampler):
    """
    Sampler that returns k nearest neighbors using sklearn's NearestNeighbors.
    """

    def __init__(self, k: int = 5) -> None:
        self.k = k
        self._nn: Optional[NearestNeighbors] = None

    def fit(
        self,
        X: np.ndarray,
        y: np.ndarray,
        edge_index: list = None
    ) -> None:
        self._nn = NearestNeighbors(n_neighbors=self.k)
        self._nn.fit(X)

    def sample(
        self,
        x: np.ndarray,
        idx: int = -1
    ) -> Sequence[int]:
        if self._nn is None:
            raise RuntimeError("KNNSampler must be fitted before sampling.")
        # Query the k nearest neighbors for the feature vector x
        return self._nn.kneighbors(x.reshape(1, -1), return_distance=False)[0]


class GraphHopSampler(BaseSampler):
    def __init__(
        self,
        n_hops: int = 2
    ) -> None:
        self.n_hops = n_hops
        self.graph: Optional[nx.Graph] = None

    def fit(
        self,
        X: np.ndarray,
        y: np.ndarray,
        edge_index: list = None
    ) -> None:
        if edge_index is None:
            raise ValueError("GraphHopSampler requires an edge_index to be provided in fit().")
        self.graph = nx.Graph()
        self.graph.add_edges_from(edge_index)

    def sample(
        self,
        x: np.ndarray,
        idx: int,
        **kwargs: Any
    ) -> Sequence[int]:
        if self.graph is None:
            raise RuntimeError("GraphHopSampler must be fitted with edge_index before sampling.")
        edges_idx_to_train = kwargs.pop("edges_idx_to_train", None)  # Ignore edges_idx_to_train if provided
        temp_graph = nx.Graph(self.graph)  # Ensure we work with a copy of the graph

        if edges_idx_to_train is not None and len(edges_idx_to_train) > 0:
            temp_graph.add_edges_from(edges_idx_to_train)
            
        if temp_graph.has_node(idx) is False:
            # Node index idx does not exist in the graph (has no neighbors in the training graph)
            return []
        close_nodes = nx.single_source_shortest_path_length(
            temp_graph, 
            idx, 
            cutoff=self.n_hops
        )
        close_nodes.pop(idx, None)

        return list(close_nodes.values())

class CompositeSampler(BaseSampler):
    def __init__(self, **kwargs) -> None:
        self.k = kwargs.pop("k", 2)
        self.knn_sampler = KNNSampler(k=self.k)
        self.n_hops = kwargs.pop("n_hops", 2)
        self.graph_hop_sampler = GraphHopSampler(n_hops=self.n_hops)

    def fit(
        self,
        X: np.ndarray,
        y: np.ndarray,
        edge_index: list = None
    ) -> None:
        self.knn_sampler.fit(X, y, edge_index=edge_index)
        self.graph_hop_sampler.fit(X, y, edge_index=edge_index)

    def sample(
        self,
        x: np.ndarray,
        idx: int,
        **kwargs: Any
    ) -> Sequence[int]:
        neighbors = []
        test_idx_to_train = kwargs.pop("edges_idx_to_train", None)  # Ignore edges_idx_to_train if provided
        # Finding neighbors using the comparing the node features with the knn sampler
        knn_neighbors = self.knn_sampler.sample(x, idx)
        # Adding them to the neighbors list
        neighbors.extend(knn_neighbors)
        for knn_neighbor in knn_neighbors:
            links_to_add = []
            # For the knn neighbors, all the edges should be already in the training set
            # Adding only the edges that connect the knn neighbors to the test data (if any)
            for head, tail in test_idx_to_train:
                if head ==  knn_neighbor or tail == knn_neighbor:
                    links_to_add.append((head, tail))
            # Finding neighbors using the graph hop sampler sampling from the knn neighbors
            graph_neighbors = self.graph_hop_sampler.sample(x, knn_neighbor, edges_idx_to_train = links_to_add, **kwargs)
            neighbors.extend(graph_neighbors)

        # Adding the direct neighbors of the test node
        # Finding neighbors using the graph hop sampler sampling from the knn neighbors
        direct_graph_neighbors = self.graph_hop_sampler.sample(x, idx, test_idx_to_train=test_idx_to_train, **kwargs)
        neighbors.extend(direct_graph_neighbors)
        seen = set()
        unique_neighbors = [n for n in neighbors if n not in seen and not seen.add(n)]
        return unique_neighbors


class TabPFNWrapper(torch.nn.Module):
    """
    Wrapper for TabPFN that delegates neighbor sampling to a BaseSampler.
    """

    def __init__(
        self,
        backbone: Any,
        #sampler: Any,
        **kwargs
    ) -> None:
        super().__init__()
        self.backbone = backbone
        self.sampler =  kwargs.get("sampler", None)
        self.X_train: Optional[np.ndarray] = None
        self.y_train: Optional[np.ndarray] = None
        self.classes_: Optional[np.ndarray] = None

        # Counters
        self.n_no_neighbors = 0
        self.n_features_constant = 0
        self.n_model_trained = 0

    def fit(
        self,
        x: np.ndarray,
        y: np.ndarray,
        graph: Optional[nx.Graph] = None
    ) -> "TabPFNWrapper":
        # Store training data
        self.X_train = x.copy()
        self.y_train = y.copy()
        self.classes_ = np.unique(self.y_train)
        # Fit sampler
        self.sampler.fit(self.X_train, self.y_train, edge_index=graph)
        return self

    def forward(
        self,
        batch: Dict[str, torch.Tensor]
    ) -> Dict[str, torch.Tensor]:
        #if self.X_train is None or self.y_train is None:
        #    raise RuntimeError("Model has not been fitted. Call `fit` first.")
        train_mask = batch.get("train_mask", None)
        test_mask = batch.get("test_mask", None)

        X_train = batch["x_0"][train_mask].cpu().numpy().copy()
        y_train = batch["y"][train_mask].cpu().numpy().copy()
        # Record unique class labels for probability vectors
        classes_ = np.unique(y_train)
        n_classes = len(classes_)

        heads = batch["edge_index"].cpu().numpy()[0]
        tails = batch["edge_index"].cpu().numpy()[1]

        train_edges = []
        
        for head, tail in zip(heads, tails):
            if head in train_mask and tail in train_mask:
                train_edges.append((head, tail))

        self.classes_ = np.unique(y_train)
        node_features = batch["x_0"].cpu().numpy()
        labels = batch["y"].cpu().numpy()
        
        if self.sampler is None:
            # If sample is None training the network on the whole dataset
            self.backbone.fit(X_train, y_train)
            # Predict probabilities for the ehole dataset (to allow compatibility with the rest of the code)
            prob = self.backbone.predict_proba(node_features)
            # Convert probabilities to float tensor to the right device
            prob_tensor = torch.from_numpy(prob).float().to(batch["x_0"].device)
            return {"labels": batch["y"], "batch_0": batch["batch_0"], "x_0": prob_tensor}

        # Fit sampler
        self.sampler.fit(X_train, self.y_train, edge_index=train_edges)

<<<<<<< HEAD
        n_classes = len(self.classes_)
        probs = torch.zeros(batch.x_0.shape[0], torch.unique(batch.y).shape[0])

        for idx in test_mask:
            # Get the features of testing sample
            x_0 = batch.x_0[idx].cpu().numpy()

            # Some logic below: TODO
            if idx in train_mask:
                # If the sample is in the training set, return one-hot encoded probabilities
                one_hot = np.zeros(n_classes, dtype=float)
                one_hot[
                    np.where(self.classes_ == batch.y[mask][idx].item())[0][0]
                ] = 1.0
                probs.append(torch.tensor(one_hot, dtype=torch.float32))
                continue

            # Find k nearest neighbors
            nbr_idx = self._nn.kneighbors(
                x_np.reshape(1, -1), return_distance=False
            )[0]
=======
        probs = []
        for idx, x_np in enumerate(node_features):
            if idx in train_mask:
                # If the sample is in the training set, return one-hot encoded probabilities
                one_hot = np.zeros(n_classes, dtype=float)
                one_hot[np.where(classes_ == batch.y[idx].item())[0][0]] = 1.0
                probs.append(torch.tensor(one_hot, dtype=torch.float32))
                continue

            # getting the connection to training nodes
            edges_idx_to_train = []
            for head, tail in zip(heads, tails):
                if (head in train_mask and tail == idx) or (tail in train_mask and head == idx):
                    edges_idx_to_train.append((head, tail))
>>>>>>> 04a60769

            # Sample neighbor indices
            nbr_idx = self.sampler.sample(
                x_np, 
                idx, 
                edges_idx_to_train = edges_idx_to_train
            )
            if len(nbr_idx) == 0:
                self.n_no_neighbors += 1
                uniform = np.full(len(self.classes_), 1.0 / len(self.classes_), dtype=float)
                probs.append(torch.from_numpy(uniform).float())
                continue

            X_nb = node_features[nbr_idx]
            y_nb = labels[nbr_idx]

            # Remove constant features
            const_cols = np.ptp(X_nb, axis=0) == 0
            if np.all(const_cols):
                self.n_features_constant += 1
                counts = np.array([np.sum(y_nb == c) for c in self.classes_], dtype=float)
                dist = counts / counts.sum()
                probs.append(torch.from_numpy(dist).float())
                continue

            if np.any(const_cols):
                X_nb = X_nb[:, ~const_cols]
                x_filtered = x_np[~const_cols]
            else:
                x_filtered = x_np

<<<<<<< HEAD
            # all the features of the neighbors are constant (but labels may differ)
            # This also works as a shortcut if all neighbor labels identical -> one-hot
            if X_nb.shape[1] == 0:
                self.n_features_constant += 1
                # count how many neighbors belong to each class
                counts = np.array(
                    [np.sum(y_nb == c) for c in self.classes_], dtype=float
                )
                # normalize to get a probability distribution
                dist = counts / counts.sum()
                probs.append(torch.tensor(dist, dtype=torch.float32))
                continue

            # Else, fit a fresh backbone and compute probabilities
=======
            # Fit backbone on neighbors
>>>>>>> 04a60769
            model = deepcopy(self.backbone)
            model.fit(X_nb, y_nb)
            self.n_model_trained += 1

            raw_proba = model.predict_proba(x_filtered.reshape(1, -1))[0]
            full_proba = np.zeros(len(self.classes_), dtype=float)
            for i, cls in enumerate(model.classes_):
                global_idx = np.where(self.classes_ == cls)[0][0]
<<<<<<< HEAD
                full_proba[global_idx] = raw_proba[idx_local]

            # Right assigment of output
            # Assign the probabilities to the output tensor at right position (idx)
            probs[idx] = torch.tensor(full_proba, dtype=torch.float32)

        # Stack into (n_test, n_classes)
        prob_tensor = torch.stack(probs)

        # Return updated output dict
        model_out = {
            "labels": batch.y,
            "batch_0": batch.batch_0,
            "x_0": prob_tensor.to(
                batch.x_0.device
            ),  # Ensure same device as input
        }
        return model_out
=======
                full_proba[global_idx] = raw_proba[i]
            probs.append(torch.from_numpy(full_proba).float())

        prob_tensor = torch.stack(probs).to(batch["x_0"].device)
        return {"labels": batch["y"], "batch_0": batch["batch_0"], "x_0": prob_tensor}
>>>>>>> 04a60769

    def __call__(
        self,
        batch: Dict[str, torch.Tensor]
    ) -> Dict[str, torch.Tensor]:
        return self.forward(batch)<|MERGE_RESOLUTION|>--- conflicted
+++ resolved
@@ -6,37 +6,15 @@
 from copy import deepcopy
 import torch
 
-<<<<<<< HEAD
-
-class TabPFNWrapper(torch.nn.Module):
-    r"""Wrapper for the TabPFN model that returns prediction probabilities as a tensor."""
-
-    def __init__(self, backbone, **kwargs):
-        super().__init__()
-        self.backbone = backbone
-        self.k = kwargs.get("k", 5)
-        self._nn = None
-        self.X_train = None
-        self.y_train = None
-        self.classes_ = None
-
-        # Counters
-        self.n_no_neighbors = 0
-        self.n_features_constant = 0
-        self.n_model_trained = 0
-=======
+
 class BaseSampler(ABC):
     """
     Abstract base class for sampling neighbor indices from training data.
     """
->>>>>>> 04a60769
 
     @abstractmethod
     def fit(
-        self,
-        X: np.ndarray,
-        y: np.ndarray,
-        graph: Optional[nx.Graph] = None
+        self, X: np.ndarray, y: np.ndarray, graph: Optional[nx.Graph] = None
     ) -> None:
         """
         Fit the sampler on training data.
@@ -53,11 +31,7 @@
         pass
 
     @abstractmethod
-    def sample(
-        self,
-        x: np.ndarray,
-        idx: int
-    ) -> Sequence[int]:
+    def sample(self, x: np.ndarray, idx: int) -> Sequence[int]:
         """
         Return indices of neighbors for the sample at index `idx` or features `x`.
 
@@ -73,17 +47,8 @@
         neighbors : Sequence[int]
             Indices of sampled neighbors.
         """
-<<<<<<< HEAD
-        # Extract test samples
-        test_mask = batch["test_mask"]
-
-        # Ensure model is fitted
-        # if self.X_train is None or self.y_train is None or self._nn is None:
-        # raise ValueError("Model has not been fitted. Call `fit` first.")
-=======
         pass
 
->>>>>>> 04a60769
 
 class KNNSampler(BaseSampler):
     """
@@ -95,19 +60,12 @@
         self._nn: Optional[NearestNeighbors] = None
 
     def fit(
-        self,
-        X: np.ndarray,
-        y: np.ndarray,
-        edge_index: list = None
+        self, X: np.ndarray, y: np.ndarray, edge_index: list = None
     ) -> None:
         self._nn = NearestNeighbors(n_neighbors=self.k)
         self._nn.fit(X)
 
-    def sample(
-        self,
-        x: np.ndarray,
-        idx: int = -1
-    ) -> Sequence[int]:
+    def sample(self, x: np.ndarray, idx: int = -1) -> Sequence[int]:
         if self._nn is None:
             raise RuntimeError("KNNSampler must be fitted before sampling.")
         # Query the k nearest neighbors for the feature vector x
@@ -115,49 +73,45 @@
 
 
 class GraphHopSampler(BaseSampler):
-    def __init__(
-        self,
-        n_hops: int = 2
-    ) -> None:
+    def __init__(self, n_hops: int = 2) -> None:
         self.n_hops = n_hops
         self.graph: Optional[nx.Graph] = None
 
     def fit(
-        self,
-        X: np.ndarray,
-        y: np.ndarray,
-        edge_index: list = None
+        self, X: np.ndarray, y: np.ndarray, edge_index: list = None
     ) -> None:
         if edge_index is None:
-            raise ValueError("GraphHopSampler requires an edge_index to be provided in fit().")
+            raise ValueError(
+                "GraphHopSampler requires an edge_index to be provided in fit()."
+            )
         self.graph = nx.Graph()
         self.graph.add_edges_from(edge_index)
 
-    def sample(
-        self,
-        x: np.ndarray,
-        idx: int,
-        **kwargs: Any
-    ) -> Sequence[int]:
+    def sample(self, x: np.ndarray, idx: int, **kwargs: Any) -> Sequence[int]:
         if self.graph is None:
-            raise RuntimeError("GraphHopSampler must be fitted with edge_index before sampling.")
-        edges_idx_to_train = kwargs.pop("edges_idx_to_train", None)  # Ignore edges_idx_to_train if provided
-        temp_graph = nx.Graph(self.graph)  # Ensure we work with a copy of the graph
+            raise RuntimeError(
+                "GraphHopSampler must be fitted with edge_index before sampling."
+            )
+        edges_idx_to_train = kwargs.pop(
+            "edges_idx_to_train", None
+        )  # Ignore edges_idx_to_train if provided
+        temp_graph = nx.Graph(
+            self.graph
+        )  # Ensure we work with a copy of the graph
 
         if edges_idx_to_train is not None and len(edges_idx_to_train) > 0:
             temp_graph.add_edges_from(edges_idx_to_train)
-            
+
         if temp_graph.has_node(idx) is False:
             # Node index idx does not exist in the graph (has no neighbors in the training graph)
             return []
         close_nodes = nx.single_source_shortest_path_length(
-            temp_graph, 
-            idx, 
-            cutoff=self.n_hops
+            temp_graph, idx, cutoff=self.n_hops
         )
         close_nodes.pop(idx, None)
 
         return list(close_nodes.values())
+
 
 class CompositeSampler(BaseSampler):
     def __init__(self, **kwargs) -> None:
@@ -167,22 +121,16 @@
         self.graph_hop_sampler = GraphHopSampler(n_hops=self.n_hops)
 
     def fit(
-        self,
-        X: np.ndarray,
-        y: np.ndarray,
-        edge_index: list = None
+        self, X: np.ndarray, y: np.ndarray, edge_index: list = None
     ) -> None:
         self.knn_sampler.fit(X, y, edge_index=edge_index)
         self.graph_hop_sampler.fit(X, y, edge_index=edge_index)
 
-    def sample(
-        self,
-        x: np.ndarray,
-        idx: int,
-        **kwargs: Any
-    ) -> Sequence[int]:
+    def sample(self, x: np.ndarray, idx: int, **kwargs: Any) -> Sequence[int]:
         neighbors = []
-        test_idx_to_train = kwargs.pop("edges_idx_to_train", None)  # Ignore edges_idx_to_train if provided
+        test_idx_to_train = kwargs.pop(
+            "edges_idx_to_train", None
+        )  # Ignore edges_idx_to_train if provided
         # Finding neighbors using the comparing the node features with the knn sampler
         knn_neighbors = self.knn_sampler.sample(x, idx)
         # Adding them to the neighbors list
@@ -192,18 +140,24 @@
             # For the knn neighbors, all the edges should be already in the training set
             # Adding only the edges that connect the knn neighbors to the test data (if any)
             for head, tail in test_idx_to_train:
-                if head ==  knn_neighbor or tail == knn_neighbor:
+                if head == knn_neighbor or tail == knn_neighbor:
                     links_to_add.append((head, tail))
             # Finding neighbors using the graph hop sampler sampling from the knn neighbors
-            graph_neighbors = self.graph_hop_sampler.sample(x, knn_neighbor, edges_idx_to_train = links_to_add, **kwargs)
+            graph_neighbors = self.graph_hop_sampler.sample(
+                x, knn_neighbor, edges_idx_to_train=links_to_add, **kwargs
+            )
             neighbors.extend(graph_neighbors)
 
         # Adding the direct neighbors of the test node
         # Finding neighbors using the graph hop sampler sampling from the knn neighbors
-        direct_graph_neighbors = self.graph_hop_sampler.sample(x, idx, test_idx_to_train=test_idx_to_train, **kwargs)
+        direct_graph_neighbors = self.graph_hop_sampler.sample(
+            x, idx, test_idx_to_train=test_idx_to_train, **kwargs
+        )
         neighbors.extend(direct_graph_neighbors)
         seen = set()
-        unique_neighbors = [n for n in neighbors if n not in seen and not seen.add(n)]
+        unique_neighbors = [
+            n for n in neighbors if n not in seen and not seen.add(n)
+        ]
         return unique_neighbors
 
 
@@ -215,12 +169,12 @@
     def __init__(
         self,
         backbone: Any,
-        #sampler: Any,
-        **kwargs
+        # sampler: Any,
+        **kwargs,
     ) -> None:
         super().__init__()
         self.backbone = backbone
-        self.sampler =  kwargs.get("sampler", None)
+        self.sampler = kwargs.get("sampler", None)
         self.X_train: Optional[np.ndarray] = None
         self.y_train: Optional[np.ndarray] = None
         self.classes_: Optional[np.ndarray] = None
@@ -231,10 +185,7 @@
         self.n_model_trained = 0
 
     def fit(
-        self,
-        x: np.ndarray,
-        y: np.ndarray,
-        graph: Optional[nx.Graph] = None
+        self, x: np.ndarray, y: np.ndarray, graph: Optional[nx.Graph] = None
     ) -> "TabPFNWrapper":
         # Store training data
         self.X_train = x.copy()
@@ -245,10 +196,9 @@
         return self
 
     def forward(
-        self,
-        batch: Dict[str, torch.Tensor]
+        self, batch: Dict[str, torch.Tensor]
     ) -> Dict[str, torch.Tensor]:
-        #if self.X_train is None or self.y_train is None:
+        # if self.X_train is None or self.y_train is None:
         #    raise RuntimeError("Model has not been fitted. Call `fit` first.")
         train_mask = batch.get("train_mask", None)
         test_mask = batch.get("test_mask", None)
@@ -263,7 +213,7 @@
         tails = batch["edge_index"].cpu().numpy()[1]
 
         train_edges = []
-        
+
         for head, tail in zip(heads, tails):
             if head in train_mask and tail in train_mask:
                 train_edges.append((head, tail))
@@ -271,42 +221,25 @@
         self.classes_ = np.unique(y_train)
         node_features = batch["x_0"].cpu().numpy()
         labels = batch["y"].cpu().numpy()
-        
+
         if self.sampler is None:
             # If sample is None training the network on the whole dataset
             self.backbone.fit(X_train, y_train)
             # Predict probabilities for the ehole dataset (to allow compatibility with the rest of the code)
             prob = self.backbone.predict_proba(node_features)
             # Convert probabilities to float tensor to the right device
-            prob_tensor = torch.from_numpy(prob).float().to(batch["x_0"].device)
-            return {"labels": batch["y"], "batch_0": batch["batch_0"], "x_0": prob_tensor}
+            prob_tensor = (
+                torch.from_numpy(prob).float().to(batch["x_0"].device)
+            )
+            return {
+                "labels": batch["y"],
+                "batch_0": batch["batch_0"],
+                "x_0": prob_tensor,
+            }
 
         # Fit sampler
         self.sampler.fit(X_train, self.y_train, edge_index=train_edges)
 
-<<<<<<< HEAD
-        n_classes = len(self.classes_)
-        probs = torch.zeros(batch.x_0.shape[0], torch.unique(batch.y).shape[0])
-
-        for idx in test_mask:
-            # Get the features of testing sample
-            x_0 = batch.x_0[idx].cpu().numpy()
-
-            # Some logic below: TODO
-            if idx in train_mask:
-                # If the sample is in the training set, return one-hot encoded probabilities
-                one_hot = np.zeros(n_classes, dtype=float)
-                one_hot[
-                    np.where(self.classes_ == batch.y[mask][idx].item())[0][0]
-                ] = 1.0
-                probs.append(torch.tensor(one_hot, dtype=torch.float32))
-                continue
-
-            # Find k nearest neighbors
-            nbr_idx = self._nn.kneighbors(
-                x_np.reshape(1, -1), return_distance=False
-            )[0]
-=======
         probs = []
         for idx, x_np in enumerate(node_features):
             if idx in train_mask:
@@ -319,19 +252,20 @@
             # getting the connection to training nodes
             edges_idx_to_train = []
             for head, tail in zip(heads, tails):
-                if (head in train_mask and tail == idx) or (tail in train_mask and head == idx):
+                if (head in train_mask and tail == idx) or (
+                    tail in train_mask and head == idx
+                ):
                     edges_idx_to_train.append((head, tail))
->>>>>>> 04a60769
 
             # Sample neighbor indices
             nbr_idx = self.sampler.sample(
-                x_np, 
-                idx, 
-                edges_idx_to_train = edges_idx_to_train
+                x_np, idx, edges_idx_to_train=edges_idx_to_train
             )
             if len(nbr_idx) == 0:
                 self.n_no_neighbors += 1
-                uniform = np.full(len(self.classes_), 1.0 / len(self.classes_), dtype=float)
+                uniform = np.full(
+                    len(self.classes_), 1.0 / len(self.classes_), dtype=float
+                )
                 probs.append(torch.from_numpy(uniform).float())
                 continue
 
@@ -342,7 +276,9 @@
             const_cols = np.ptp(X_nb, axis=0) == 0
             if np.all(const_cols):
                 self.n_features_constant += 1
-                counts = np.array([np.sum(y_nb == c) for c in self.classes_], dtype=float)
+                counts = np.array(
+                    [np.sum(y_nb == c) for c in self.classes_], dtype=float
+                )
                 dist = counts / counts.sum()
                 probs.append(torch.from_numpy(dist).float())
                 continue
@@ -353,24 +289,7 @@
             else:
                 x_filtered = x_np
 
-<<<<<<< HEAD
-            # all the features of the neighbors are constant (but labels may differ)
-            # This also works as a shortcut if all neighbor labels identical -> one-hot
-            if X_nb.shape[1] == 0:
-                self.n_features_constant += 1
-                # count how many neighbors belong to each class
-                counts = np.array(
-                    [np.sum(y_nb == c) for c in self.classes_], dtype=float
-                )
-                # normalize to get a probability distribution
-                dist = counts / counts.sum()
-                probs.append(torch.tensor(dist, dtype=torch.float32))
-                continue
-
-            # Else, fit a fresh backbone and compute probabilities
-=======
             # Fit backbone on neighbors
->>>>>>> 04a60769
             model = deepcopy(self.backbone)
             model.fit(X_nb, y_nb)
             self.n_model_trained += 1
@@ -379,35 +298,17 @@
             full_proba = np.zeros(len(self.classes_), dtype=float)
             for i, cls in enumerate(model.classes_):
                 global_idx = np.where(self.classes_ == cls)[0][0]
-<<<<<<< HEAD
-                full_proba[global_idx] = raw_proba[idx_local]
-
-            # Right assigment of output
-            # Assign the probabilities to the output tensor at right position (idx)
-            probs[idx] = torch.tensor(full_proba, dtype=torch.float32)
-
-        # Stack into (n_test, n_classes)
-        prob_tensor = torch.stack(probs)
-
-        # Return updated output dict
-        model_out = {
-            "labels": batch.y,
-            "batch_0": batch.batch_0,
-            "x_0": prob_tensor.to(
-                batch.x_0.device
-            ),  # Ensure same device as input
-        }
-        return model_out
-=======
                 full_proba[global_idx] = raw_proba[i]
             probs.append(torch.from_numpy(full_proba).float())
 
         prob_tensor = torch.stack(probs).to(batch["x_0"].device)
-        return {"labels": batch["y"], "batch_0": batch["batch_0"], "x_0": prob_tensor}
->>>>>>> 04a60769
+        return {
+            "labels": batch["y"],
+            "batch_0": batch["batch_0"],
+            "x_0": prob_tensor,
+        }
 
     def __call__(
-        self,
-        batch: Dict[str, torch.Tensor]
+        self, batch: Dict[str, torch.Tensor]
     ) -> Dict[str, torch.Tensor]:
         return self.forward(batch)