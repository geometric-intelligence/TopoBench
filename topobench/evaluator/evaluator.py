--- conflicted
+++ resolved
@@ -49,11 +49,7 @@
 
         metrics = {}
         for name in metric_names:
-<<<<<<< HEAD
-            if name in ["recall", "precision", "auroc", "f1"]:
-=======
             if name in ["recall", "precision", "auroc", "f1", "f1_macro"]:
->>>>>>> 5cc4932f
                 metrics[name] = METRICS[name](average="macro", **parameters)
             elif name == "f1_weighted":
                 metrics[name] = METRICS[name](average="weighted", **parameters)
