--- conflicted
+++ resolved
@@ -3,23 +3,16 @@
 from torchmetrics.classification import (
     AUROC,
     Accuracy,
-<<<<<<< HEAD
-=======
     ConfusionMatrix,
->>>>>>> 5cc4932f
     F1Score,
     Precision,
     Recall,
 )
-<<<<<<< HEAD
-from torchmetrics.regression import MeanAbsoluteError, MeanSquaredError
-=======
 from torchmetrics.regression import (
     MeanAbsoluteError,
     MeanSquaredError,
     R2Score,
 )
->>>>>>> 5cc4932f
 
 from .metrics import ExampleRegressionMetric
 
@@ -30,7 +23,6 @@
     "recall": Recall,
     "f1": F1Score,
     "auroc": AUROC,
-    "f1": F1Score,
     "f1_macro": F1Score,
     "f1_weighted": F1Score,
     "confusion_matrix": ConfusionMatrix,
