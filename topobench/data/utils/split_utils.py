"""Split utilities."""

import os

import numpy as np
import torch
from sklearn.model_selection import StratifiedKFold

from topobench.dataloader import DataloadDataset


# Generate splits in different fasions
def k_fold_split(labels, parameters, root=None):
    """Return train and valid indices as in K-Fold Cross-Validation.

    If the split already exists it loads it automatically, otherwise it creates the
    split file for the subsequent runs.

    Parameters
    ----------
    labels : torch.Tensor
        Label tensor.
    parameters : DictConfig
        Configuration parameters.
    root : str, optional
        Root directory for data splits. Overwrite the default directory.

    Returns
    -------
    dict
        Dictionary containing the train, validation and test indices, with keys "train", "valid", and "test".
    """

    data_dir = (
        parameters["data_split_dir"]
        if root is None
        else os.path.join(root, "data_splits")
    )
    k = parameters.k
    fold = parameters.data_seed
    assert fold < k, "data_seed needs to be less than k"

    torch.manual_seed(0)
    np.random.seed(0)

    split_dir = os.path.join(data_dir, f"{k}-fold")

    if not os.path.isdir(split_dir):
        os.makedirs(split_dir)

    split_path = os.path.join(split_dir, f"{fold}.npz")
    if not os.path.isfile(split_path):
        n = len(labels)
        x_idx = np.arange(n)
        x_idx = np.random.permutation(x_idx)
        labels = labels[x_idx]

        skf = StratifiedKFold(n_splits=k, shuffle=True, random_state=42)

        for fold_n, (train_idx, valid_idx) in enumerate(
            skf.split(x_idx, labels)
        ):
            split_idx = {
                "train": train_idx,
                "valid": valid_idx,
                "test": valid_idx,
            }

            # Check that all nodes/graph have been assigned to some split
            assert np.all(
                np.sort(
                    np.array(
                        split_idx["train"].tolist()
                        + split_idx["valid"].tolist()
                    )
                )
                == np.sort(np.arange(len(labels)))
            ), "Not every sample has been loaded."
            split_path = os.path.join(split_dir, f"{fold_n}.npz")

            np.savez(split_path, **split_idx)

    split_path = os.path.join(split_dir, f"{fold}.npz")
    split_idx = np.load(split_path)

    # Check that all nodes/graph have been assigned to some split
    assert np.unique(
        np.array(
            split_idx["train"].tolist()
            + split_idx["valid"].tolist()
            + split_idx["test"].tolist()
        )
    ).shape[0] == len(labels), "Not all nodes within splits"

    return split_idx


def random_splitting(labels, parameters, root=None, global_data_seed=42):
    r"""Randomly splits label into train/valid/test splits.

    Adapted from https://github.com/CUAI/Non-Homophily-Benchmarks.

    Parameters
    ----------
    labels : torch.Tensor
        Label tensor.
    parameters : DictConfig
        Configuration parameter.
    root : str, optional
        Root directory for data splits. Overwrite the default directory.
    global_data_seed : int
        Seed for the random number generator.

    Returns
    -------
    dict:
        Dictionary containing the train, validation and test indices with keys "train", "valid", and "test".
    """
    fold = parameters["data_seed"]
    data_dir = (
        parameters["data_split_dir"]
        if root is None
        else os.path.join(root, "data_splits")
    )
    train_prop = parameters["train_prop"]
    valid_prop = (1 - train_prop) / 2

    # Create split directory if it does not exist
    split_dir = os.path.join(
        data_dir, f"train_prop={train_prop}_global_seed={global_data_seed}"
    )
    generate_splits = False
    if not os.path.isdir(split_dir):
        os.makedirs(split_dir)
        generate_splits = True

    # Generate splits if they do not exist
    if generate_splits:
        # Set initial seed
        torch.manual_seed(global_data_seed)
        np.random.seed(global_data_seed)
        # Generate a split
        n = len(labels)
        train_num = int(n * train_prop)
        valid_num = int(n * valid_prop)

        # Generate 10 splits
        for fold_n in range(10):
            # Permute indices
            perm = torch.as_tensor(np.random.permutation(n))

            train_indices = perm[:train_num]
            val_indices = perm[train_num : train_num + valid_num]
            test_indices = perm[train_num + valid_num :]
            split_idx = {
                "train": train_indices,
                "valid": val_indices,
                "test": test_indices,
            }

            # Save generated split
            split_path = os.path.join(split_dir, f"{fold_n}.npz")
            np.savez(split_path, **split_idx)

    # Load the split
    split_path = os.path.join(split_dir, f"{fold}.npz")
    split_idx = np.load(split_path)

    # Check that all nodes/graph have been assigned to some split
    assert np.unique(
        np.array(
            split_idx["train"].tolist()
            + split_idx["valid"].tolist()
            + split_idx["test"].tolist()
        )
    ).shape[0] == len(labels), "Not all nodes within splits"

    return split_idx


def assign_train_val_test_mask_to_graphs(dataset, split_idx):
    """Split the graph dataset into train, validation, and test datasets.

    Parameters
    ----------
    dataset : torch_geometric.data.Dataset
        Considered dataset.
    split_idx : dict
        Dictionary containing the train, validation, and test indices.

    Returns
    -------
    tuple:
        Tuple containing the train, validation, and test datasets.
    """

    data_train_lst, data_val_lst, data_test_lst = [], [], []

    # Assign masks directly by iterating over pre-split indices
    for i in split_idx["train"]:
        graph = dataset[i]
        graph.train_mask = torch.tensor([1], dtype=torch.long)
        graph.val_mask = torch.tensor([0], dtype=torch.long)
        graph.test_mask = torch.tensor([0], dtype=torch.long)
        data_train_lst.append(graph)

    for i in split_idx["valid"]:
        graph = dataset[i]
        graph.train_mask = torch.tensor([0], dtype=torch.long)
        graph.val_mask = torch.tensor([1], dtype=torch.long)
        graph.test_mask = torch.tensor([0], dtype=torch.long)
        data_val_lst.append(graph)

    for i in split_idx["test"]:
        graph = dataset[i]
        graph.train_mask = torch.tensor([0], dtype=torch.long)
        graph.val_mask = torch.tensor([0], dtype=torch.long)
        graph.test_mask = torch.tensor([1], dtype=torch.long)
        data_test_lst.append(graph)

    return (
        DataloadDataset(data_train_lst),
        DataloadDataset(data_val_lst),
        DataloadDataset(data_test_lst),
    )


def load_transductive_splits(dataset, parameters):
    r"""Load the graph dataset with the specified split.

    Parameters
    ----------
    dataset : torch_geometric.data.Dataset
        Graph dataset.
    parameters : DictConfig
        Configuration parameters.

    Returns
    -------
    list:
        List containing the train, validation, and test splits.
    """
    # Extract labels from dataset object
    assert len(dataset) == 1, (
        "Dataset should have only one graph in a transductive setting."
    )

    data = dataset.data_list[0]
    labels = data.y.numpy()
    # Ensure labels are one dimensional array
    assert len(labels.shape) == 1, "Labels should be one dimensional array"

    root = (
        dataset.dataset.get_data_dir()
        if hasattr(dataset.dataset, "get_data_dir")
        else None
    )

    if parameters.split_type == "random":
<<<<<<< HEAD
        splits = random_splitting(labels, parameters, root)

    elif parameters.split_type == "k-fold":
        splits = k_fold_split(labels, parameters, root)
=======
        splits = random_splitting(labels, parameters, root=root)

    elif parameters.split_type == "k-fold":
        splits = k_fold_split(labels, parameters, root=root)
>>>>>>> a6d34f82

    else:
        raise NotImplementedError(
            f"split_type {parameters.split_type} not valid. Choose either 'random' or 'k-fold'"
        )

    # Assign train val test masks to the graph
    data.train_mask = torch.from_numpy(splits["train"])
    data.val_mask = torch.from_numpy(splits["valid"])
    data.test_mask = torch.from_numpy(splits["test"])

    if parameters.get("standardize", False):
        # Standardize the node features respecting train mask
        data.x = (data.x - data.x[data.train_mask].mean(0)) / data.x[
            data.train_mask
        ].std(0)
        data.y = (data.y - data.y[data.train_mask].mean(0)) / data.y[
            data.train_mask
        ].std(0)

    return DataloadDataset([data]), None, None


def load_inductive_splits(dataset, parameters):
    r"""Load multiple-graph datasets with the specified split.

    Parameters
    ----------
    dataset : torch_geometric.data.Dataset
        Graph dataset.
    parameters : DictConfig
        Configuration parameters.

    Returns
    -------
    list:
        List containing the train, validation, and test splits.
    """
    # Extract labels from dataset object
    assert len(dataset) > 1, (
        "Datasets should have more than one graph in an inductive setting."
    )
<<<<<<< HEAD
    labels = [data.y.squeeze(0).numpy() for data in dataset]
=======
    labels = np.array([data.y.squeeze(0).numpy() for data in dataset])
>>>>>>> a6d34f82

    root = (
        dataset.dataset.get_data_dir()
        if hasattr(dataset.dataset, "get_data_dir")
        else None
    )

    if parameters.split_type == "random":
<<<<<<< HEAD
        split_idx = random_splitting(labels, parameters, root)

    elif parameters.split_type == "k-fold":
        split_idx = k_fold_split(labels, parameters, root)
=======
        split_idx = random_splitting(labels, parameters, root=root)

    elif parameters.split_type == "k-fold":
        split_idx = k_fold_split(labels, parameters, root=root)
>>>>>>> a6d34f82

    elif parameters.split_type == "fixed" and hasattr(dataset, "split_idx"):
        split_idx = dataset.split_idx

    else:
        raise NotImplementedError(
            f"split_type {parameters.split_type} not valid. Choose either 'random', 'k-fold' or 'fixed'.\
            If 'fixed' is chosen, the dataset should have the attribute split_idx"
        )

    train_dataset, val_dataset, test_dataset = (
        assign_train_val_test_mask_to_graphs(dataset, split_idx)
    )

    return train_dataset, val_dataset, test_dataset


def load_coauthorship_hypergraph_splits(data, parameters, train_prop=0.5):
    r"""Load the split generated by rand_train_test_idx function.

    Parameters
    ----------
    data : torch_geometric.data.Data
        Graph dataset.
    parameters : DictConfig
        Configuration parameters.
    train_prop : float
        Proportion of training data.

    Returns
    -------
    torch_geometric.data.Data:
        Graph dataset with the specified split.
    """

    data_dir = os.path.join(
        parameters["data_split_dir"], f"train_prop={train_prop}"
    )
    load_path = f"{data_dir}/split_{parameters['data_seed']}.npz"
    splits = np.load(load_path, allow_pickle=True)

    # Upload masks
    data.train_mask = torch.from_numpy(splits["train"])
    data.val_mask = torch.from_numpy(splits["valid"])
    data.test_mask = torch.from_numpy(splits["test"])

    # Check that all nodes assigned to splits
    assert (
        torch.unique(
            torch.concat([data.train_mask, data.val_mask, data.test_mask])
        ).shape[0]
        == data.num_nodes
    ), "Not all nodes within splits"
    return DataloadDataset([data]), None, None<|MERGE_RESOLUTION|>--- conflicted
+++ resolved
@@ -257,17 +257,10 @@
     )
 
     if parameters.split_type == "random":
-<<<<<<< HEAD
-        splits = random_splitting(labels, parameters, root)
-
-    elif parameters.split_type == "k-fold":
-        splits = k_fold_split(labels, parameters, root)
-=======
         splits = random_splitting(labels, parameters, root=root)
 
     elif parameters.split_type == "k-fold":
         splits = k_fold_split(labels, parameters, root=root)
->>>>>>> a6d34f82
 
     else:
         raise NotImplementedError(
@@ -310,11 +303,7 @@
     assert len(dataset) > 1, (
         "Datasets should have more than one graph in an inductive setting."
     )
-<<<<<<< HEAD
-    labels = [data.y.squeeze(0).numpy() for data in dataset]
-=======
     labels = np.array([data.y.squeeze(0).numpy() for data in dataset])
->>>>>>> a6d34f82
 
     root = (
         dataset.dataset.get_data_dir()
@@ -323,17 +312,10 @@
     )
 
     if parameters.split_type == "random":
-<<<<<<< HEAD
-        split_idx = random_splitting(labels, parameters, root)
-
-    elif parameters.split_type == "k-fold":
-        split_idx = k_fold_split(labels, parameters, root)
-=======
         split_idx = random_splitting(labels, parameters, root=root)
 
     elif parameters.split_type == "k-fold":
         split_idx = k_fold_split(labels, parameters, root=root)
->>>>>>> a6d34f82
 
     elif parameters.split_type == "fixed" and hasattr(dataset, "split_idx"):
         split_idx = dataset.split_idx
