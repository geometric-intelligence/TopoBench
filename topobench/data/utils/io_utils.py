--- conflicted
+++ resolved
@@ -210,27 +210,6 @@
             f"x_{i}": torch.ones(len(sc.skeleton(i)), 1)
             for i in range(dim + 1)
         }
-<<<<<<< HEAD
-        # neighborhoods = [
-        #     'up_adjacency-0',
-        #     'up_adjacency-1',
-        #     'down_adjacency-1',
-        #     'down_adjacency-2',
-        #     'up_incidence-0',
-        #     'up_incidence-1',
-        #     'down_incidence-1',
-        #     'down_incidence-2',
-        #     "down_laplacian-1",
-        #     "down_laplacian-2",
-        #     "up_laplacian-1",
-        #     "up_laplacian-2",
-        #     "hodge_laplacian-0"
-        #     ]
-        # Construct the connectivity matrices
-        inc_dict = get_complex_connectivity(
-            sc, dim, signed=False
-        )  # neighborhoods=neighborhoods)
-=======
 
         if not load_as_graph:
             # Construct the connectivity matrices
@@ -246,7 +225,6 @@
 
         else:
             raise ValueError("Define if load_as_graph or not")
->>>>>>> efedb2ac
 
         data_list.append(data)
     return data_list
