"""Preprocessor for datasets."""

import json
import os
<<<<<<< HEAD
import time
import hydra
=======

>>>>>>> 6ec737ca
import torch
import torch_geometric
from torch_geometric.io import fs

from topobench.data.utils import (
    ensure_serializable,
    load_inductive_splits,
    load_transductive_splits,
    make_hash,
)
from topobench.dataloader import DataloadDataset
from topobench.transforms.data_transform import DataTransform


class PreProcessor(torch_geometric.data.InMemoryDataset):
    """Preprocessor for datasets.

    Parameters
    ----------
    dataset : list
        List of data objects.
    data_dir : str
        Path to the directory containing the data.
    transforms_config : DictConfig, optional
        Configuration parameters for the transforms (default: None).
    **kwargs : optional
        Optional additional arguments.
    """

    def __init__(self, dataset, data_dir, transforms_config=None, **kwargs):
        self.dataset = dataset
        self.preprocessing_time = 0
        if transforms_config is not None:
            self.transforms_applied = True
            pre_transform = self.instantiate_pre_transform(
                data_dir, transforms_config
            )
            # Record the time taken for preprocessing
            start_time = time.time()
            super().__init__(
                self.processed_data_dir, None, pre_transform, **kwargs
            )
<<<<<<< HEAD
            end_time = time.time()
            self.preprocessing_time = end_time - start_time
=======
            self.transform = (
                dataset.transform if hasattr(dataset, "transform") else None
            )
>>>>>>> 6ec737ca
            self.save_transform_parameters()
            self.load(self.processed_paths[0])
            self.data_list = [data for data in self]
        else:
            self.transforms_applied = False
            super().__init__(data_dir, None, None, **kwargs)
            self.transform = (
                dataset.transform if hasattr(dataset, "transform") else None
            )
            self.data, self.slices = dataset._data, dataset.slices
            self.data_list = [data for data in dataset]

        # Some datasets have fixed splits, and those are stored as split_idx during loading
        # We need to store this information to be able to reproduce the splits afterwards
        if hasattr(dataset, "split_idx"):
            self.split_idx = dataset.split_idx
        if hasattr(dataset, "split_idx_list"):
            self.split_idx_list = dataset.split_idx_list

    @property
    def processed_dir(self) -> str:
        """Return the path to the processed directory.

        Returns
        -------
        str
            Path to the processed directory.
        """
        if not self.transforms_applied:
            return self.root
        else:
            return self.root + "/processed"

    @property
    def processed_file_names(self) -> str:
        """Return the name of the processed file.

        Returns
        -------
        str
            Name of the processed file.
        """
        return "data.pt"

    def instantiate_pre_transform(
        self, data_dir, transforms_config
    ) -> torch_geometric.transforms.Compose:
        """Instantiate the pre-transforms.

        Parameters
        ----------
        data_dir : str
            Path to the directory containing the data.
        transforms_config : DictConfig
            Configuration parameters for the transforms.

        Returns
        -------
        torch_geometric.transforms.Compose
            Pre-transform object.
        """
        if transforms_config.keys() == {"liftings"}:
            transforms_config = transforms_config.liftings
        # Check if this is a single transform config (has transform_name key)
        # or multiple transforms config (each value is a dict with transform_name)
        if "transform_name" in transforms_config:
            # Single transform configuration
            pre_transforms_dict = {
                transforms_config.transform_name: DataTransform(
                    **transforms_config
                )
            }
        else:
            # Multiple transforms configuration
            pre_transforms_dict = {
                key: DataTransform(**value)
                for key, value in transforms_config.items()
            }
        pre_transforms = torch_geometric.transforms.Compose(
            list(pre_transforms_dict.values())
        )
        self.set_processed_data_dir(
            pre_transforms_dict, data_dir, transforms_config
        )
        return pre_transforms

    def set_processed_data_dir(
        self, pre_transforms_dict, data_dir, transforms_config
    ) -> None:
        """Set the processed data directory.

        Parameters
        ----------
        pre_transforms_dict : dict
            Dictionary containing the pre-transforms.
        data_dir : str
            Path to the directory containing the data.
        transforms_config : DictConfig
            Configuration parameters for the transforms.
        """
        # Use self.transform_parameters to define unique save/load path for each transform parameters
        repo_name = "_".join(list(transforms_config.keys()))
        transforms_parameters = {
            transform_name: transform.parameters
            for transform_name, transform in pre_transforms_dict.items()
        }
        params_hash = make_hash(transforms_parameters)
        self.transforms_parameters = ensure_serializable(transforms_parameters)
        self.processed_data_dir = os.path.join(
            *[data_dir, repo_name, f"{params_hash}"]
        )

    def save_transform_parameters(self) -> None:
        """Save the transform parameters."""
        # Check if root/params_dict.json exists, if not, save it
        path_transform_parameters = os.path.join(
            self.processed_data_dir, "path_transform_parameters_dict.json"
        )
        if not os.path.exists(path_transform_parameters):
            with open(path_transform_parameters, "w") as f:
                json.dump(self.transforms_parameters, f, indent=4)
        else:
            # If path_transform_parameters exists, check if the transform_parameters are the same
            with open(path_transform_parameters) as f:
                saved_transform_parameters = json.load(f)

            if saved_transform_parameters != self.transforms_parameters:
                raise ValueError(
                    "Different transform parameters for the same data_dir"
                )

            print(
                f"Transform parameters are the same, using existing data_dir: {self.processed_data_dir}"
            )

    def process(self) -> None:
        """Method that processes the data."""
        if isinstance(
            self.dataset,
            (torch_geometric.data.Dataset, torch.utils.data.Dataset),
        ):
            data_list = [data for data in self.dataset]
        elif isinstance(self.dataset, torch_geometric.data.Data):
            data_list = [self.dataset]

        self.data_list = (
            [self.pre_transform(d) for d in data_list]
            if self.pre_transform is not None
            else data_list
        )
        self._data, self.slices = self.collate(self.data_list)
        self._data_list = None  # Reset cache.

        assert isinstance(self._data, torch_geometric.data.Data)
        self.save(self.data_list, self.processed_paths[0])

    def load(self, path: str) -> None:
        r"""Load the dataset from the file path `path`.

        Parameters
        ----------
        path : str
            The path to the processed data.
        """
        out = fs.torch_load(path)
        assert isinstance(out, tuple)
        assert len(out) >= 2 and len(out) <= 4
        if len(out) == 2:  # Backward compatibility (1).
            data, self.slices = out
        elif len(out) == 3:  # Backward compatibility (2).
            data, self.slices, data_cls = out
        else:  # TU Datasets store additional element (__class__) in the processed file
            data, self.slices, sizes, data_cls = out

        if not isinstance(data, dict):  # Backward compatibility.
            self.data = data
        else:
            self.data = data_cls.from_dict(data)

    def load_dataset_splits(
        self, split_params
    ) -> tuple[
        DataloadDataset, DataloadDataset | None, DataloadDataset | None
    ]:
        """Load the dataset splits.

        Parameters
        ----------
        split_params : dict
            Parameters for loading the dataset splits.

        Returns
        -------
        tuple
            A tuple containing the train, validation, and test datasets.
        """
        if not split_params.get("learning_setting", False):
            raise ValueError("No learning setting specified in split_params")

        if split_params.learning_setting == "inductive":
            return load_inductive_splits(self, split_params)
        elif split_params.learning_setting == "transductive":
            return load_transductive_splits(self, split_params)
        else:
            raise ValueError(
                f"Invalid '{split_params.learning_setting}' learning setting.\
                Please define either 'inductive' or 'transductive'."
            )<|MERGE_RESOLUTION|>--- conflicted
+++ resolved
@@ -2,12 +2,7 @@
 
 import json
 import os
-<<<<<<< HEAD
 import time
-import hydra
-=======
-
->>>>>>> 6ec737ca
 import torch
 import torch_geometric
 from torch_geometric.io import fs
@@ -50,14 +45,11 @@
             super().__init__(
                 self.processed_data_dir, None, pre_transform, **kwargs
             )
-<<<<<<< HEAD
             end_time = time.time()
             self.preprocessing_time = end_time - start_time
-=======
             self.transform = (
                 dataset.transform if hasattr(dataset, "transform") else None
             )
->>>>>>> 6ec737ca
             self.save_transform_parameters()
             self.load(self.processed_paths[0])
             self.data_list = [data for data in self]
