--- conflicted
+++ resolved
@@ -155,25 +155,31 @@
         max_rank = len([key for key in batch.keys() if "incidence" in key]) - 1  # noqa
 
     # In the graph case we don't create incidences
-    if max_rank == -1: 
+    if max_rank == -1:
         cells_ids = [None for _ in range(2)]
         cells_ids[0] = node
         total_nodes = batch.x.shape[0]
-        
-        adjacency = SparseTensor(row=batch['edge_index'][0], col=batch['edge_index'][1], sparse_sizes=(total_nodes, total_nodes))
-        reduced_adjacency = adjacency.index_select(0, cells_ids[0]).index_select(1, cells_ids[0])
+
+        adjacency = SparseTensor(
+            row=batch["edge_index"][0],
+            col=batch["edge_index"][1],
+            sparse_sizes=(total_nodes, total_nodes),
+        )
+        reduced_adjacency = adjacency.index_select(
+            0, cells_ids[0]
+        ).index_select(1, cells_ids[0])
         reduced_adjacency = reduced_adjacency.coalesce()
         new_edge_index = torch.stack(
             [reduced_adjacency.storage.row(), reduced_adjacency.storage.col()]
         )
-        batch['edge_index'] = new_edge_index
-        
-        batch['x'] = batch.x[cells_ids[0]]
-        batch['y'] = batch.y[cells_ids[0]] if hasattr(batch, "y") else None
-        
-        batch['batch_0'] = torch.zeros_like(batch['x'][:,0], dtype=torch.long)
+        batch["edge_index"] = new_edge_index
+
+        batch["x"] = batch.x[cells_ids[0]]
+        batch["y"] = batch.y[cells_ids[0]] if hasattr(batch, "y") else None
+
+        batch["batch_0"] = torch.zeros_like(batch["x"][:, 0], dtype=torch.long)
         return batch
-        
+
     if rank > max_rank:
         raise ValueError(
             f"Rank {rank} is greater than the maximum rank {max_rank} in the dataset."
@@ -200,7 +206,6 @@
             "up_laplacian_",
             "hodge_laplacian_",
             "adjacency_",
-<<<<<<< HEAD
             # added
             "coadjacency_",
             "up_adjacency-",
@@ -213,9 +218,6 @@
             # "adjacency",
             # "coadjacency",
             # "hodge_laplacian",
-=======
-            "coadjacency_",
->>>>>>> 167bf060
         ],
         max_rank=max_rank,
     )
