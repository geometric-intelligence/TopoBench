"""Cell Loader module from PyTorch Geometric with custom filter_data function."""

from collections.abc import Callable, Iterator
from typing import Any

import torch
from torch import Tensor
from torch_geometric.data import Data, FeatureStore, GraphStore, HeteroData
from torch_geometric.loader.base import DataLoaderIterator
from torch_geometric.loader.mixin import (
    AffinityMixin,
    LogMemoryMixin,
    MultithreadingMixin,
)
from torch_geometric.loader.utils import (
    get_input_nodes,
    infer_filter_per_worker,
)
from torch_geometric.sampler import (
    BaseSampler,
    HeteroSamplerOutput,
    NodeSamplerInput,
    SamplerOutput,
)
from torch_geometric.typing import InputNodes, OptTensor

from topobench.data.batching.utils import filter_data


class CellLoader(
    torch.utils.data.DataLoader,
    AffinityMixin,
    MultithreadingMixin,
    LogMemoryMixin,
):
    r"""A data loader that performs mini-batch sampling from cell information.

    It uses a generic :class:`~torch_geometric.sampler.BaseSampler`
    implementation that defines a
    :meth:`~torch_geometric.sampler.BaseSampler.sample_from_nodes` function and
    is supported on the provided input :obj:`data` object.

    Parameters
    ----------
    data : Any
        A :class:`~torch_geometric.data.Data`,
        :class:`~torch_geometric.data.HeteroData`, or
        (:class:`~torch_geometric.data.FeatureStore`,
        :class:`~torch_geometric.data.GraphStore`) data object.
    cell_sampler : torch_geometric.sampler.BaseSampler
        The sampler implementation to be used with this loader.
        Needs to implement
        :meth:`~torch_geometric.sampler.BaseSampler.sample_from_cells`.
        The sampler implementation must be compatible with the input
        :obj:`data` object.
    input_cells : torch.Tensor or str or Tuple[str, torch.Tensor]
        The indices of seed cells to start sampling from.
        Needs to be either given as a :obj:`torch.LongTensor` or
        :obj:`torch.BoolTensor`.
        If set to :obj:`None`, all cells will be considered.
        In heterogeneous graphs, needs to be passed as a tuple that holds
        the cell type and cell indices. (default: :obj:`None`).
    input_time : torch.Tensor, optional
        Optional values to override the timestamp for the input cells given in
        :obj:`input_cells`. If not set, will use the timestamps in
        :obj:`time_attr` as default (if present). The :obj:`time_attr` needs
        to be set for this to work. (default: :obj:`None`).
    transform : callable, optional
        A function/transform that takes in a sampled mini-batch and returns a
        transformed version. (default: :obj:`None`).
    transform_sampler_output : callable, optional
        A function/transform that takes in a
        :class:`torch_geometric.sampler.SamplerOutput` and returns a
        transformed version. (default: :obj:`None`).
    filter_per_worker : bool, optional
        If set to :obj:`True`, will filter the returned data in each worker's
        subprocess.
        If set to :obj:`False`, will filter the returned data in the main
        process.
        If set to :obj:`None`, will automatically infer the decision based
        on whether data partially lives on the GPU
        (:obj:`filter_per_worker=True`) or entirely on the CPU
        (:obj:`filter_per_worker=False`).
        There exists different trade-offs for setting this option.
        Specifically, setting this option to :obj:`True` for in-memory
        datasets will move all features to shared memory, which may result
        in too many open file handles. (default: :obj:`None`).
    custom_cls : torch_geometric.data.HeteroData, optional
        A custom :class:`~torch_geometric.data.HeteroData` class to return for
        mini-batches in case of remote backends. (default: :obj:`None`).
    input_id : torch.Tensor, optional
        The indices of the input cells in the original data object.
        (default: :obj:`None`).
    **kwargs : optional
        Additional arguments of :class:`torch.utils.data.DataLoader`, such as
        :obj:`batch_size`, :obj:`shuffle`, :obj:`drop_last` or
        :obj:`num_workers`.
    """

    def __init__(
        self,
        data: Data | HeteroData | tuple[FeatureStore, GraphStore],
        cell_sampler: BaseSampler,
        input_cells: InputNodes = None,
        input_time: OptTensor = None,
        transform: Callable | None = None,
        transform_sampler_output: Callable | None = None,
        filter_per_worker: bool | None = None,
        custom_cls: HeteroData | None = None,
        input_id: OptTensor = None,
        **kwargs,
    ):
        if filter_per_worker is None:
            filter_per_worker = infer_filter_per_worker(data)

        self.data = data
        self.cell_sampler = cell_sampler
        self.input_cells = input_cells
        self.input_time = input_time
        self.transform = transform
        self.transform_sampler_output = transform_sampler_output
        self.filter_per_worker = filter_per_worker
        self.custom_cls = custom_cls
        self.input_id = input_id

        # What is it? Do we delete these two?
        kwargs.pop("dataset", None)
        kwargs.pop("collate_fn", None)

        # Get cell type (or `None` for homogeneous graphs):
        input_type, input_cells, input_id = get_input_nodes(
            data, input_cells, input_id
        )

        self.input_data = NodeSamplerInput(
            input_id=input_id,
            node=input_cells,
            time=input_time,
            input_type=input_type,
        )

        iterator = range(input_cells.size(0))
        super().__init__(iterator, collate_fn=self.collate_fn, **kwargs)

    def __call__(
        self,
        index: Tensor | list[int],
    ) -> Data | HeteroData:
        r"""Sample a subgraph from a batch of input cells.

        Parameters
        ----------
        index : torch.Tensor or List[int]
            The indices of cells to sample.

        Returns
        -------
        Union[Data, HeteroData]
            The sampled subgraph.
        """
        out = self.collate_fn(index)
        if not self.filter_per_worker:
            out = self.filter_fn(out)
        return out

    def collate_fn(self, index: Tensor | list[int]) -> Any:
        r"""Sample a subgraph from a batch of input cells.

        Parameters
        ----------
        index : torch.Tensor or List[int]
            The indices of cells to sample.

        Returns
        -------
        Any
            The sampled subgraph.
        """
        input_data: NodeSamplerInput = self.input_data[index]

        out = self.cell_sampler.sample_from_nodes(input_data)

        if self.filter_per_worker:  # Execute `filter_fn` in the worker process
            out = self.filter_fn(out)

<<<<<<< HEAD
        # It is also required to filter the mask indexes
        # data.n_id - contains all the node ids in the original graph
        init_mask = getattr(
            out, f"{self.split}_mask", None
        )  # Ensure the mask is set for the split

        assert init_mask is not None, (
            f"Sampler output does not contain a mask for the split '{self.split}'"
        )
        assert torch.all(out.n_id[: len(index)] == input_data.node), (
            "The sampled nodes do not match the input nodes"
        )

        # Reduce y, what if rank > 0?
        if hasattr(out, "y") and self.rank == 0:
            out.y = out.y[input_data.node]
        else:
            raise ValueError("Tis case has not been worked out yet.")

        # Rewrite the mask for the pipeline:

        # save old mask
        out[f"{self.split}_mask_old"] = out[f"{self.split}_mask"].clone()

        # Create new mask
        # The even though x_0 can have more node representations
        # We are interested only in those we sample for the current batch
        # Mainly becasuse this way from these nodes we use right neighbourhoods.
        # The range from 0 to len(index) will give us the correct mask for the current batch
        # as sampler outputs input_data.node and then representations of neighbours.
        out[f"{self.split}_mask"] = torch.range(0, len(index) - 1).long()
        out["original_node_id"] = input_data.node

=======
>>>>>>> 167bf060
        return out

    def filter_fn(
        self,
        out: SamplerOutput | HeteroSamplerOutput,
    ) -> Data | HeteroData:
        r"""Join the sampled cells with their corresponding features.

        It returns the resulting :class:`~torch_geometric.data.Data`
        object to be used downstream.

        Parameters
        ----------
        out : Union[SamplerOutput, HeteroSamplerOutput]
            The output of the sampler.

        Returns
        -------
        Union[Data, HeteroData]
            The resulting data object.
        """
        if self.transform_sampler_output:
            out = self.transform_sampler_output(out)

        if isinstance(out, SamplerOutput) and isinstance(self.data, Data):
            data = filter_data(self.data, out.node, self.rank)
        else:
            raise TypeError(
                f"'{self.__class__.__name__}'' found invalid "
                f"type: '{type(data)}'"
            )

        # Add batch_i to the data object to be used in the encoder
        keys = sorted([key for key in data.keys() if "x_" in key])  # Noqa: SIM118

        for key in keys:
            cell_idx = key.split("_")[1]
            current_number_of_cells = data[key].shape[0]
            data[f"batch_{cell_idx}"] = torch.zeros(
                current_number_of_cells
            ).long()  # torch.tensor([[0] * current_number_of_cells]).squeeze(0)

            if key == "x_0":
                data["batch"] = data[f"batch_{cell_idx}"].clone()

        data["n_seed_cells"] = out.num_sampled_nodes[0]

        return data if self.transform is None else self.transform(data)

    def _get_iterator(self) -> Iterator:
        r"""Return the internal iterator to be used for sampling.

        Returns
        -------
        Iterator
            The internal iterator to be used for sampling.
        """
        if self.filter_per_worker:
            return super()._get_iterator()

        # if not self.is_cuda_available and not self.cpu_affinity_enabled:
        # TODO: Add manual page for best CPU practices
        # link = ...
        # Warning('Dataloader CPU affinity opt is not enabled, consider '
        #          'switching it on with enable_cpu_affinity() or see CPU '
        #          f'best practices for PyG [{link}])')

        # Execute `filter_fn` in the main process:
        return DataLoaderIterator(super()._get_iterator(), self.filter_fn)

    def __repr__(self) -> str:
        return f"{self.__class__.__name__}()"<|MERGE_RESOLUTION|>--- conflicted
+++ resolved
@@ -183,42 +183,6 @@
         if self.filter_per_worker:  # Execute `filter_fn` in the worker process
             out = self.filter_fn(out)
 
-<<<<<<< HEAD
-        # It is also required to filter the mask indexes
-        # data.n_id - contains all the node ids in the original graph
-        init_mask = getattr(
-            out, f"{self.split}_mask", None
-        )  # Ensure the mask is set for the split
-
-        assert init_mask is not None, (
-            f"Sampler output does not contain a mask for the split '{self.split}'"
-        )
-        assert torch.all(out.n_id[: len(index)] == input_data.node), (
-            "The sampled nodes do not match the input nodes"
-        )
-
-        # Reduce y, what if rank > 0?
-        if hasattr(out, "y") and self.rank == 0:
-            out.y = out.y[input_data.node]
-        else:
-            raise ValueError("Tis case has not been worked out yet.")
-
-        # Rewrite the mask for the pipeline:
-
-        # save old mask
-        out[f"{self.split}_mask_old"] = out[f"{self.split}_mask"].clone()
-
-        # Create new mask
-        # The even though x_0 can have more node representations
-        # We are interested only in those we sample for the current batch
-        # Mainly becasuse this way from these nodes we use right neighbourhoods.
-        # The range from 0 to len(index) will give us the correct mask for the current batch
-        # as sampler outputs input_data.node and then representations of neighbours.
-        out[f"{self.split}_mask"] = torch.range(0, len(index) - 1).long()
-        out["original_node_id"] = input_data.node
-
-=======
->>>>>>> 167bf060
         return out
 
     def filter_fn(
