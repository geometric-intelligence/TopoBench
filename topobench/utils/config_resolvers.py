"""Configuration resolvers for the topobench package."""

import os

import omegaconf
import torch


def get_flattened_channels(num_nodes, channels):
    r"""Get the output dimension of flattening a feature matrix.

    Parameters
    ----------
    num_nodes : int
        Hidden dimension for the first layer.
    channels : int
        Channel dimension.

    Returns
    -------
    int
        Flatenned cchannels dimension.
    """
    return num_nodes * channels


def get_non_relational_out_channels(num_nodes, channels, task_level):
    r"""Get the output dimension for a non-relational model.

    Parameters
    ----------
    num_nodes : int
        Number of nodes in the input graph.
    channels : int
        Channel dimension.
    task_level : int
        Task level for the model.

    Returns
    -------
    int
        Output dimension.
    """
    if task_level == "node":  # node-level task
        return num_nodes * channels
    elif task_level == "graph":  # graph-level task
        return channels
    else:
        raise ValueError(f"Invalid task level {task_level}")


def get_default_trainer():
    r"""Get default trainer configuration.

    Returns
    -------
    str
        Default trainer configuration file name.
    """
    return "gpu" if torch.cuda.is_available() else "cpu"


def get_default_transform(dataset, model):
    r"""Get default transform for a given data domain and model.

    Parameters
    ----------
    dataset : str
        Dataset name. Should be in the format "data_domain/name".
    model : str
        Model name. Should be in the format "model_domain/name".

    Returns
    -------
    str
        Default transform.
    """
    data_domain, dataset = dataset.split("/")
    model_domain, model = model.split("/")
    # TODO: improve logic for pointcloud models
    if model_domain == "non_relational" or model_domain == "pointcloud":
        model_domain = "graph"
    # Check if there is a default transform for the dataset at ./configs/transforms/dataset_defaults/
    # If not, use the default lifting transform for the dataset to be compatible with the model
    base_dir = os.path.dirname(
        os.path.dirname(os.path.dirname(os.path.abspath(__file__)))
    )
    dataset_configs_dir = os.path.join(
        base_dir, "configs", "transforms", "dataset_defaults"
    )
    model_configs_dir = os.path.join(
        base_dir, "configs", "transforms", "model_defaults"
    )
    datasets_with_defaults = [
        f.split(".")[0] for f in os.listdir(dataset_configs_dir)
    ]
    model_with_defaults = [
        f.split(".")[0] for f in os.listdir(model_configs_dir)
    ]
    if dataset in datasets_with_defaults and model in model_with_defaults:
        # TODO: Work in progress, check logic here
        return f"dataset_model_defaults/{dataset}_{model}"
    elif dataset in datasets_with_defaults:
        return f"dataset_defaults/{dataset}"
    elif model in model_with_defaults:
        return f"model_defaults/{model}"
    else:
        if data_domain == model_domain:
            return "no_transform"
        else:
            return f"liftings/{data_domain}2{model_domain}_default"


def get_required_lifting(data_domain, model):
    r"""Get required transform for a given data domain and model.

    Parameters
    ----------
    data_domain : str
        Dataset domain.
    model : str
        Model name. Should be in the format "model_domain/name".

    Returns
    -------
    str
        Required transform.
    """
    data_domain = data_domain
    model_domain = model.split("/")[0]
    if data_domain == model_domain:
        return "no_lifting"
    else:
        return f"{data_domain}2{model_domain}_default"


def get_monitor_metric(task, metric):
    r"""Get monitor metric for a given task.

    Parameters
    ----------
    task : str
        Task, either "classification" or "regression".
    metric : str
        Name of the metric function.

    Returns
    -------
    str
        Monitor metric.

    Raises
    ------
    ValueError
        If the task is invalid.
    """
    if (
        task == "classification"
        or task == "regression"
        or task == "multilabel classification"
    ):
        return f"val/{metric}"
    else:
        raise ValueError(f"Invalid task {task}")


def get_monitor_mode(task):
    r"""Get monitor mode for a given task.

    Parameters
    ----------
    task : str
        Task, either "classification" or "regression".

    Returns
    -------
    str
        Monitor mode, either "max" or "min".

    Raises
    ------
    ValueError
        If the task is invalid.
    """
    if task == "classification" or task == "multilabel classification":
        return "max"

    elif task == "regression":
        return "min"

    else:
        raise ValueError(f"Invalid task {task}")


def check_pses_in_transforms(transforms):
    r"""Check if there are positional or structural encodings in the transforms.

    Parameters
    ----------
    transforms : DictConfig
        Configuration parameters for the transforms.

    Returns
    -------
    bool
        True if there are positional or structural encodings, False otherwise.
    """
    added_features = 0
    # Single transform
    transform = transforms.get("transform_name", None)
    if transform is not None:
        if transform == "LapPE":
            if transforms.get("include_eigenvalues"):
                added_features += transforms.get("max_pe_dim") * 2
            else:
                added_features += transforms.get("max_pe_dim")
        elif transform == "RWSE":
            added_features += transforms.get("max_pe_dim")
    # Potentially multiple transforms
    for key in transforms:
        if "CombinedPSEs" in key or "encodings" in key:
            for pse in transforms[key].get("encodings", []):
                if pse == "LapPE":
                    if (
                        transforms[key]
                        .get("parameters")
                        .get(pse)
                        .get("include_eigenvalues")
                    ):
                        added_features += (
                            transforms[key]
                            .get("parameters")
                            .get(pse)
                            .get("max_pe_dim")
                            * 2
                        )
                    else:
                        added_features += (
                            transforms[key]
                            .get("parameters")
                            .get(pse)
                            .get("max_pe_dim")
                        )
                elif pse == "RWSE":
                    added_features += (
                        transforms[key]
                        .get("parameters")
                        .get(pse)
                        .get("max_pe_dim")
                    )
        elif "LapPE" in key:
            if transforms[key].get("include_eigenvalues"):
                added_features += transforms[key].get("max_pe_dim") * 2
            else:
                added_features += transforms[key].get("max_pe_dim")
        elif "RWSE" in key:
            added_features += transforms[key].get("max_pe_dim")

    return added_features


def infer_in_channels(dataset, transforms):
    r"""Infer the number of input channels for a given dataset.

    Parameters
    ----------
    dataset : DictConfig
        Configuration parameters for the dataset.
    transforms : DictConfig
        Configuration parameters for the transforms.

    Returns
    -------
    list
        List with dimensions of the input channels.
    """
    num_features = dataset.parameters.num_features
    if isinstance(num_features, int) and transforms is not None:
        num_features = num_features + check_pses_in_transforms(transforms)

    # Make it possible to pass lifting configuration as file path
    if transforms is not None and transforms.keys() == {"liftings"}:
        transforms = transforms.liftings

    def find_complex_lifting(transforms):
        r"""Find if there is a complex lifting in the complex_transforms.

        Parameters
        ----------
        transforms : List[str]
            List of transforms.

        Returns
        -------
        bool
            True if there is a complex lifting, False otherwise.
        str
            Name of the complex lifting, if it exists.
        """

        if transforms is None:
            return False, None
        complex_transforms = [
            # Default liftig configurations
            "graph2cell_lifting",
            "graph2simplicial_lifting",
            "graph2combinatorial_lifting",
            "graph2hypergraph_lifting",
            "pointcloud2graph_lifting",
            "pointcloud2simplicial_lifting",
            "pointcloud2combinatorial_lifting",
            "pointcloud2hypergraph_lifting",
            "pointcloud2cell_lifting",
            "hypergraph2combinatorial_lifting",
            # Make it possible to run directly from the folder
            "graph2cell",
            "graph2simplicial",
            "graph2combinatorial",
            "graph2hypergraph",
            "pointcloud2graph",
            "pointcloud2simplicial",
            "pointcloud2combinatorial",
            "pointcloud2hypergraph",
            "pointcloud2cell",
            "hypergraph2combinatorial",
        ]
        for t in complex_transforms:
            if t in transforms:
                return True, t
        return False, None

    def check_for_type_feature_lifting(transforms, lifting):
        r"""Check the type of feature lifting in the dataset.

        Parameters
        ----------
        transforms : DictConfig
            Configuration parameters for the transforms.
        lifting : str
            Name of the complex lifting.

        Returns
        -------
        str
            Type of feature lifting.
        """
        lifting_params_keys = transforms[lifting].keys()
        if "feature_lifting" in lifting_params_keys:
            feature_lifting = transforms[lifting]["feature_lifting"]
        else:
            feature_lifting = "ProjectionSum"

        return feature_lifting

    there_is_complex_lifting, lifting = find_complex_lifting(transforms)
    if there_is_complex_lifting:
        # Get type of feature lifting
        feature_lifting = check_for_type_feature_lifting(transforms, lifting)

        # Check if the num_features defines a single value or a list
        if isinstance(num_features, int):
            # Case when the dataset has no edge attributes
            if feature_lifting == "Concatenation":
                return_value = [num_features]
                for i in range(2, transforms[lifting].complex_dim + 1):
                    return_value += [int(return_value[-1]) * i]

                return return_value

            else:
                # ProjectionSum feature lifting by default
<<<<<<< HEAD
                return [dataset.parameters.num_features] * (
                    transforms[lifting].complex_dim + 1
                )
=======
                return [num_features] * transforms[lifting].complex_dim
>>>>>>> e7ad8112
        # Case when the dataset has edge attributes (cells attributes)
        else:
            assert type(num_features) is omegaconf.listconfig.ListConfig, (
                f"num_features should be a list of integers, not {type(num_features)}"
            )
            # If preserve_edge_attr == False
            if not transforms[lifting].preserve_edge_attr:
                if feature_lifting == "Concatenation":
                    return_value = [num_features[0]]
                    for i in range(2, transforms[lifting].complex_dim + 1):
                        return_value += [int(return_value[-1]) * i]

                    return return_value

                else:
                    # ProjectionSum feature lifting by default
                    return [num_features[0]] * transforms[lifting].complex_dim
            # If preserve_edge_attr == True
            else:
                return list(num_features) + [num_features[1]] * (
                    transforms[lifting].complex_dim - len(num_features)
                )

    # Case when there is no lifting
    elif not there_is_complex_lifting:
        # Check if dataset and model are from the same domain and data_domain is higher-order

        # TODO: Does this if statement ever execute? model_domain == data_domain and data_domain in ["simplicial", "cell", "combinatorial", "hypergraph"]
        # BUT get_default_transform() returns "no_transform" when model_domain == data_domain
        if (
            dataset.loader.parameters.get("model_domain", "graph")
            == dataset.loader.parameters.data_domain
            and dataset.loader.parameters.data_domain
            in ["simplicial", "cell", "combinatorial", "hypergraph"]
        ):
            if isinstance(
                num_features,
                omegaconf.listconfig.ListConfig,
            ):
                return list(num_features)
            else:
                raise ValueError(
                    "The dataset and model are from the same domain but the data_domain is not higher-order."
                )

        elif isinstance(num_features, int):
            return [num_features]

        else:
            return [num_features[0]]

    # This else is never executed
    else:
        raise ValueError(
            "There is a problem with the complex lifting. Please check the configuration file."
        )


def infer_num_cell_dimensions(selected_dimensions, in_channels):
    r"""Infer the length of a list.

    Parameters
    ----------
    selected_dimensions : list
        List of selected dimensions. If not None it will be used to infer the length.
    in_channels : list
        List of input channels. If selected_dimensions is None, this list will be used to infer the length.

    Returns
    -------
    int
        Length of the input list.
    """
    if selected_dimensions is not None:
        return len(selected_dimensions)
    else:
        return len(in_channels)


def infer_topotune_num_cell_dimensions(neighborhoods):
    r"""Infer the length of a list.

    Parameters
    ----------
    neighborhoods : list
        List of neighborhoods.

    Returns
    -------
    int
        Length of the input list.
    """
    from topobench.data.utils import get_routes_from_neighborhoods

    routes = get_routes_from_neighborhoods(neighborhoods)
    return max([max(route) for route in routes]) + 1


def get_default_metrics(task, metrics=None):
    r"""Get default metrics for a given task.

    Parameters
    ----------
    task : str
        Task, either "classification" or "regression".
    metrics : list, optional
        List of metrics to be used. If None, the default metrics will be used.

    Returns
    -------
    list
        List of default metrics.

    Raises
    ------
    ValueError
        If the task is invalid.
    """
    if metrics is not None:
        return metrics
    else:
        if "classification" in task:
            return ["accuracy", "precision", "recall", "auroc"]
        elif "regression" in task:
            return ["mse", "mae"]
        else:
            raise ValueError(f"Invalid task {task}")<|MERGE_RESOLUTION|>--- conflicted
+++ resolved
@@ -369,13 +369,7 @@
 
             else:
                 # ProjectionSum feature lifting by default
-<<<<<<< HEAD
-                return [dataset.parameters.num_features] * (
-                    transforms[lifting].complex_dim + 1
-                )
-=======
                 return [num_features] * transforms[lifting].complex_dim
->>>>>>> e7ad8112
         # Case when the dataset has edge attributes (cells attributes)
         else:
             assert type(num_features) is omegaconf.listconfig.ListConfig, (
