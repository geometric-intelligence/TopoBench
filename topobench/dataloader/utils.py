"""Dataloader utilities."""

from collections import defaultdict
from typing import Any

import torch
import torch_geometric
from torch_sparse import SparseTensor


class DomainData(torch_geometric.data.Data):
    r"""Helper Data class so that not only sparse matrices with adj in the name can work with PyG dataloaders.

    It overwrites some methods from `torch_geometric.data.Data`
    """

    def is_valid(self, string):
        r"""Check if the string contains any of the valid names.

        Parameters
        ----------
        string : str
            String to check.

        Returns
        -------
        bool
            Whether the string contains any of the valid names.
        """
        valid_names = ["adj", "incidence", "laplacian"]
        return any(name in string for name in valid_names)

    def __cat_dim__(self, key: str, value: Any, *args, **kwargs) -> Any:
        r"""Overwrite the `__cat_dim__` method to handle sparse matrices to handle the names specified in `is_valid`.

        Parameters
        ----------
        key : str
            Key of the data.
        value : Any
            Value of the data.
        *args : Any
            Additional arguments.
        **kwargs : Any
            Additional keyword arguments.

        Returns
        -------
        Any
            The concatenation dimension.
        """
        if torch_geometric.utils.is_sparse(value) and self.is_valid(key):
            return (0, 1)
        elif "index" in key or key == "face":
            return -1
        else:
            return 0


def to_data_list(batch):
    """Workaround needed since `torch_geometric` doesn't work when using `torch.sparse` instead of `torch_sparse`.

    Parameters
    ----------
    batch : torch_geometric.data.Batch
        The batch of data.

    Returns
    -------
    list
        List of data objects.
    """
    for key, _ in batch:
        if batch[key].is_sparse:
            sparse_data = batch[key].coalesce()
            batch[key] = SparseTensor.from_torch_sparse_coo_tensor(sparse_data)
    data_list = batch.to_data_list()
    for i, data in enumerate(data_list):
        for key, d in data:
            if isinstance(data[key], SparseTensor):
                data_list[i][key] = d.to_torch_sparse_coo_tensor()
    return data_list


def collate_fn(batch):
    r"""Overwrite `torch_geometric.data.DataLoader` collate function to use the `DomainData` class.

    This ensures that the `torch_geometric` dataloaders work with sparse matrices that are not necessarily named `adj`. The function also generates the batch slices for the different cell dimensions.

    Parameters
    ----------
    batch : list
        List of data objects (e.g., `torch_geometric.data.Data`).

    Returns
    -------
    torch_geometric.data.Batch
        A `torch_geometric.data.Batch` object.
    """
    data_list = []
    batch_idx_dict = defaultdict(list)

    # Keep track of the running index for each cell dimension
    running_idx = {}

    for batch_idx, b in enumerate(batch):
        values, keys = b[0], b[1]
        data = DomainData()
        for key, value in zip(keys, values, strict=False):
            if torch_geometric.utils.is_sparse(value):
                value = value.coalesce()
            data[key] = value

        # Generate batch_slice values for x_1, x_2, x_3, ...
        x_keys = [el for el in keys if ("x_" in el)]
        for x_key in x_keys:
            # if x_key != "x_0":
            if x_key != "x_hyperedges":
                cell_dim = int(x_key.split("_")[1])
            else:
                cell_dim = x_key.split("_")[1]

            current_number_of_cells = data[x_key].shape[0]

            batch_idx_dict[f"batch_{cell_dim}"].append(
                torch.tensor([[batch_idx] * current_number_of_cells])
            )

            if running_idx.get(f"cell_running_idx_number_{cell_dim}") is None:
                running_idx[f"cell_running_idx_number_{cell_dim}"] = (
                    current_number_of_cells
                )

            else:
                running_idx[f"cell_running_idx_number_{cell_dim}"] += (
                    current_number_of_cells
                )

        data_list.append(data)

    batch = torch_geometric.data.Batch.from_data_list(data_list)

    # # Rename batch.batch to batch.batch_0 for consistency
    # if batch.get("shape") is not None:
    #     assert torch.all(batch["batch_0"] == batch.pop("batch"))
    #     # batch["batch_0"] = batch.pop("batch")

    # Add batch slices to batch
    for key, value in batch_idx_dict.items():
        batch[key] = torch.cat(value, dim=1).squeeze(0).long()

    # Rename batch.batch to batch.batch_0 for consistency
    if (batch.get("batch") is not None) and (batch.get("batch_0") is not None):
        # Back compatiility check
        assert torch.all(batch["batch_0"].cpu() == batch.pop("batch").cpu()), (
<<<<<<< HEAD
            "batch['batch_0'] and batch['batch] should match in the number of nodes"
=======
            "batch['batch_0'] and batch['batch'] should match in the number of nodes"
>>>>>>> efedb2ac
        )

    if (batch.get("batch") is not None) and (batch.get("batch_0") is None):
        # Back compatiility check
        # Instead of batch.batch as in the original code, we use batch.batch_0 always to refer to nodes
        batch["batch_0"] = batch.pop("batch")

    # Ensure shape is torch.Tensor
    # "shape" describes the number of n_cells in each graph
    if batch.get("shape") is not None:
        cell_statistics = batch.pop("shape")
        batch["cell_statistics"] = torch.Tensor(cell_statistics).long()

    return batch<|MERGE_RESOLUTION|>--- conflicted
+++ resolved
@@ -153,11 +153,7 @@
     if (batch.get("batch") is not None) and (batch.get("batch_0") is not None):
         # Back compatiility check
         assert torch.all(batch["batch_0"].cpu() == batch.pop("batch").cpu()), (
-<<<<<<< HEAD
-            "batch['batch_0'] and batch['batch] should match in the number of nodes"
-=======
             "batch['batch_0'] and batch['batch'] should match in the number of nodes"
->>>>>>> efedb2ac
         )
 
     if (batch.get("batch") is not None) and (batch.get("batch_0") is None):
