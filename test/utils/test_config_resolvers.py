--- conflicted
+++ resolved
@@ -6,11 +6,8 @@
 from topobench.utils.config_resolvers import (
     infer_in_channels,
     infer_num_cell_dimensions,
-<<<<<<< HEAD
     infer_in_khop_feature_dim,
-=======
     infer_topotune_num_cell_dimensions,
->>>>>>> 6ec737ca
     get_default_metrics,
     get_default_trainer,
     get_default_transform,
@@ -19,11 +16,8 @@
     get_monitor_metric,
     get_monitor_mode,
     get_required_lifting,
-<<<<<<< HEAD
     set_preserve_edge_attr,
-=======
     check_pses_in_transforms,
->>>>>>> 6ec737ca
 )
 
 class TestConfigResolvers:
@@ -193,7 +187,6 @@
 
         with pytest.raises(ValueError, match="Invalid task") as e:
             get_default_metrics("some_task")
-<<<<<<< HEAD
             
     def test_set_preserve_edge_attr(self):
         """Test set_preserve_edge_attr."""
@@ -211,7 +204,6 @@
         max_hop = 3
         out = infer_in_khop_feature_dim(dataset_in_channels, max_hop)
         assert out == [[7, 14, 42, 133], [7, 28, 91, 294], [7, 21, 70, 231]]
-=======
 
     def test_check_pses_in_transforms_empty(self):
         """Test check_pses_in_transforms with no encodings."""
@@ -566,5 +558,4 @@
             }
         })
         result = check_pses_in_transforms(transforms)
-        assert result == expected
->>>>>>> 6ec737ca
+        assert result == expected