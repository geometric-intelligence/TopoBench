--- conflicted
+++ resolved
@@ -5,12 +5,8 @@
 import hydra
 from topobenchmark.utils.config_resolvers import (
     infer_in_channels,
-<<<<<<< HEAD
-    infere_num_cell_dimensions,
+    infer_num_cell_dimensions,
     infer_in_khop_feature_dim,
-=======
-    infer_num_cell_dimensions,
->>>>>>> 99de7cb3
     get_default_metrics,
     get_default_transform,
     get_monitor_metric,
