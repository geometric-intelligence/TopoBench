--- conflicted
+++ resolved
@@ -4,33 +4,19 @@
 import copy
 
 class NNModuleAutoTest:
-<<<<<<< HEAD
-    r"""Test the following cases.
-
-    1) Assert if the module return at least one tensor
-=======
     r"""Test the neural network module.
     
     Test the following cases:
     1) Assert if the module return at least one tensor.
->>>>>>> d18bbb9f
     2) Reproducibility. Assert that the module return the same output when called with the same data
     Additionally .
     3) Assert returned shape. 
         Important! If module returns multiple tensor. The shapes for assertion must be in list() not (!!!) tuple().
-<<<<<<< HEAD
-
-    Parameters
-    ----------
-    params : list of dict
-        List of dictionaries with parameters.
-=======
         
     Parameters
     ----------
     params : list
         List of dictionaries with the following keys.
->>>>>>> d18bbb9f
     """
     SEED = 0
 
@@ -38,12 +24,7 @@
         self.params = params
 
     def run(self):
-<<<<<<< HEAD
-        r"""Run the test.
-        """
-=======
         """Run the tests."""
->>>>>>> d18bbb9f
         for param in self.params:
             assert "module" in param and "init" in param and "forward" in param
             module = self.exec_func(param["module"], param["init"])
@@ -65,23 +46,6 @@
                 self.assert_shape(result, param["assert_shape"])
 
     def exec_twice(self, module, inp_1, inp_2):
-<<<<<<< HEAD
-        """ Execute the module twice with different inputs.
-
-            Parameters
-            ----------
-            module : torch.nn.Module
-                Module to be tested.
-            inp_1 : tuple or dict
-                Input for the module.
-            inp_2 : tuple or dict
-                Input for the module.
-
-            Returns
-            -------
-            tuple
-                Output of the module for the first input.
-=======
         """Execute the module twice with different data.
         
         Parameters
@@ -99,7 +63,6 @@
             Output tensors.
         tuple
             Output tensors.
->>>>>>> d18bbb9f
         """
         torch.manual_seed(self.SEED)
         result = self.exec_func(module, inp_1)
@@ -110,21 +73,6 @@
         return result, result_2
 
     def exec_func(self, func, args):
-<<<<<<< HEAD
-        """ Execute the function with the arguments.
-            
-            Parameters
-            ----------
-            func : function
-                Function to be executed.
-            args : tuple or dict
-                Arguments for the function.
-            
-            Returns
-            -------
-            any
-                Output of the function.
-=======
         """Execute function with arguments.
         
         Parameters
@@ -143,7 +91,6 @@
         ------
         TypeError
             If the type of the arguments is not tuple or dict.
->>>>>>> d18bbb9f
         """
         if type(args) == tuple:
             return func(*args)
@@ -153,19 +100,6 @@
             raise TypeError(f"{type(args)} is not correct type for funnction arguments.")
         
     def clone_input(self, args):
-<<<<<<< HEAD
-        """ Clone the input arguments.
-
-            Parameters
-            ----------
-            args : tuple or dict
-                Arguments to be cloned.
-            
-            Returns
-            -------
-            tuple or dict
-                Cloned arguments.
-=======
         """Clone input arguments.
         
         Parameters
@@ -177,7 +111,6 @@
         -------
         tuple or dict
             Cloned input arguments.
->>>>>>> d18bbb9f
         """
         if type(args) == tuple:
             return tuple(self.clone_object(a) for a in args)
@@ -185,19 +118,6 @@
             return {k: self.clone_object(v) for k, v in args.items()}
 
     def clone_object(self, obj):
-<<<<<<< HEAD
-        """ Clone the object.
-
-            Parameters
-            ----------
-            obj : any
-                Object to be cloned.
-
-            Returns
-            -------
-            any
-                Cloned object.
-=======
         """Clone object.
         
         Parameters
@@ -209,7 +129,6 @@
         -------
         any
             Cloned object.
->>>>>>> d18bbb9f
         """
         if hasattr(obj, "clone"):
             return obj.clone()
@@ -217,31 +136,6 @@
             return copy.deepcopy(obj)
         
     def assert_return_tensor(self, result):
-<<<<<<< HEAD
-        """ Assert if the module return at least one tensor.
-
-            Parameters
-            ----------
-            result : any
-                Output of the module.
-        """
-        if all(isinstance(r, tuple) for r in result):
-            assert any([all([isinstance(r, torch.Tensor) for r in tup]) for tup in result])
-        else:
-            assert any(isinstance(r, torch.Tensor)  for r in result)
-
-    def assert_equal_output(self, module, result, result_2):    
-        """ Assert that the module return the same output when called with the same data.
-
-            Parameters
-            ----------
-            module : torch.nn.Module
-                Module to be tested.
-            result : any
-                Output of the module for the first input.
-            result_2 : any
-                Output of the module for the second input.
-=======
         """Assert if the module return at least one tensor.
         
         Parameters
@@ -262,7 +156,6 @@
             Output tensors.
         result_2 : tuple
             Output tensors.
->>>>>>> d18bbb9f
         """
         assert len(result) == len(result_2)
         
@@ -280,16 +173,6 @@
                 assert r1 == r2
 
     def assert_shape(self, result, shapes):
-<<<<<<< HEAD
-        """ Assert returned shape.
-
-            Parameters
-            ----------
-            result : any
-                Output of the module.
-            shapes : list
-                List of shapes to be asserted.
-=======
         """Assert shapes of the output tensors.
         
         Parameters
@@ -298,7 +181,6 @@
             Output tensors.
         shapes : list
             List of expected shapes.
->>>>>>> d18bbb9f
         """
         i = 0
         for t in result:
